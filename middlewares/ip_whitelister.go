package middlewares

import (
	"fmt"
	"net/http"

	"github.com/containous/traefik/ip"
	"github.com/containous/traefik/log"
	"github.com/containous/traefik/middlewares/tracing"
	"github.com/pkg/errors"
	"github.com/urfave/negroni"
)

// IPWhiteLister is a middleware that provides Checks of the Requesting IP against a set of Whitelists
type IPWhiteLister struct {
	handler     negroni.Handler
	whiteLister *ip.Checker
	strategy    ip.Strategy
}

// NewIPWhiteLister builds a new IPWhiteLister given a list of CIDR-Strings to whitelist
func NewIPWhiteLister(whiteList []string, strategy ip.Strategy) (*IPWhiteLister, error) {
	if len(whiteList) == 0 {
		return nil, errors.New("no white list provided")
	}

	checker, err := ip.NewChecker(whiteList)
	if err != nil {
		return nil, fmt.Errorf("parsing CIDR whitelist %s: %v", whiteList, err)
	}

	whiteLister := IPWhiteLister{
		strategy:    strategy,
		whiteLister: checker,
	}

	whiteLister.handler = negroni.HandlerFunc(whiteLister.handle)
	log.Debugf("configured IP white list: %s", whiteList)

	return &whiteLister, nil
}

func (wl *IPWhiteLister) handle(w http.ResponseWriter, r *http.Request, next http.HandlerFunc) {
	err := wl.whiteLister.IsAuthorized(wl.strategy.GetIP(r))
	if err != nil {
		tracing.SetErrorAndDebugLog(r, "request %+v - rejecting: %v", r, err)
		reject(w)
		return
	}
<<<<<<< HEAD
	log.Debugf("Accept %s: %+v", wl.strategy.GetIP(r), r)
	tracing.SetErrorAndDebugLog(r, "request %+v matched white list %s - passing", r, wl.whiteLister)
=======

	tracing.SetErrorAndDebugLog(r, "request %+v matched white list %v - passing", r, wl.whiteLister)
>>>>>>> c68ebaa2
	next.ServeHTTP(w, r)
}

func (wl *IPWhiteLister) ServeHTTP(rw http.ResponseWriter, r *http.Request, next http.HandlerFunc) {
	wl.handler.ServeHTTP(rw, r, next)
}

func reject(w http.ResponseWriter) {
	statusCode := http.StatusForbidden

	w.WriteHeader(statusCode)
	_, err := w.Write([]byte(http.StatusText(statusCode)))
	if err != nil {
		log.Error(err)
	}
}<|MERGE_RESOLUTION|>--- conflicted
+++ resolved
@@ -47,13 +47,8 @@
 		reject(w)
 		return
 	}
-<<<<<<< HEAD
 	log.Debugf("Accept %s: %+v", wl.strategy.GetIP(r), r)
-	tracing.SetErrorAndDebugLog(r, "request %+v matched white list %s - passing", r, wl.whiteLister)
-=======
-
 	tracing.SetErrorAndDebugLog(r, "request %+v matched white list %v - passing", r, wl.whiteLister)
->>>>>>> c68ebaa2
 	next.ServeHTTP(w, r)
 }
 
