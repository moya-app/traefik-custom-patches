--- conflicted
+++ resolved
@@ -26,79 +26,11 @@
 
 People who have had an incredibly positive impact on the project, and are now focusing on other projects.
 
-<<<<<<< HEAD
-### Kind
-
-* `kind/enhancement`: a new or improved feature.
-* `kind/question`: a question. **(only for issue)**
-* `kind/proposal`: a proposal that needs to be discussed.
-    * _Proposal issues_ are design proposals
-    * _Proposal PRs_ are technical prototypes that need to be refined with multiple contributors.
-
-* `kind/bug/possible`: a possible bug that needs analysis before it is confirmed or fixed. **(only for issues)**
-* `kind/bug/confirmed`: a confirmed bug (reproducible). **(only for issues)**
-* `kind/bug/fix`: a bug fix. **(only for PR)**
-
-### Resolution
-
-* `resolution/duplicate`: a duplicate issue/PR.
-* `resolution/declined`: declined (Rule #1 of open-source: no is temporary, yes is forever).
-* `WIP`: Work In Progress. **(only for PR)**
-
-### Platform
-
-* `platform/windows`: Windows related.
-
-### Area
-
-* `area/acme`: ACME related.
-* `area/api`: Traefik API related.
-* `area/authentication`: Authentication related.
-* `area/cluster`: Traefik clustering related.
-* `area/documentation`: Documentation related.
-* `area/infrastructure`: CI or Traefik building scripts related.
-* `area/healthcheck`: Health-check related.
-* `area/logs`: Logs related.
-* `area/middleware`: Middleware related.
-* `area/middleware/metrics`: Metrics related. (Prometheus, StatsD, ...)
-* `area/middleware/tracing`: Tracing related. (Jaeger, Zipkin, ...)
-* `area/oxy`: Oxy related.
-* `area/provider`: related to all providers.
-* `area/provider/boltdb`: Boltd DB related.
-* `area/provider/consul`: Consul related.
-* `area/provider/docker`: Docker and Swarm related.
-* `area/provider/ecs`: ECS related.
-* `area/provider/etcd`: Etcd related.
-* `area/provider/eureka`: Eureka related.
-* `area/provider/file`: file provider related.
-* `area/provider/k8s`: Kubernetes related.
-* `area/provider/kv`: KV related.
-* `area/provider/marathon`: Marathon related.
-* `area/provider/mesos`: Mesos related.
-* `area/provider/servicefabric`: Azure service fabric related.
-* `area/provider/zk`: Zoo Keeper related.
-* `area/rules`: Rules related.
-* `area/server`: Server related.
-* `area/sticky-session`: Sticky session related.
-* `area/tls`: TLS related.
-* `area/websocket`: WebSocket related.
-* `area/webui`: Web UI related.
-
-### Issues Priority
-
-* `priority/P0`: needs hot fix.
-* `priority/P1`: need to be fixed in next release.
-* `priority/P2`: need to be fixed in the future.
-* `priority/P3`: maybe.
-
-### PR Size
-=======
 * Vincent Demeester [@vdemeester](https://github.com/vdemeester)
 * Ed Robinson [@errm](https://github.com/errm)
 * Daniel Tomcej [@dtomcej](https://github.com/dtomcej)
 * Timo Reimann [@timoreimann](https://github.com/timoreimann)
 * Marco Jantke [@mjantke](https://github.com/mjeri)
->>>>>>> dae0491b
 
 ## Maintainer's Guidelines
 
