---
title: "Traefik RateLimit Documentation"
description: "Traefik Proxy's HTTP RateLimit middleware ensures Services receive fair amounts of requests. Read the technical documentation."
---

# RateLimit

To Control the Number of Requests Going to a Service
{: .subtitle }

The RateLimit middleware ensures that services will receive a _fair_ amount of requests, and allows one to define what fair is.

It is based on a [token bucket](https://en.wikipedia.org/wiki/Token_bucket) implementation. In this analogy, the [average](#average) parameter (defined below) is the rate at which the bucket refills, and the [burst](#burst) is the size (volume) of the bucket.

## Configuration Example

```yaml tab="Docker & Swarm"
# Here, an average of 100 requests per second is allowed.
# In addition, a burst of 200 requests is allowed.
labels:
  - "traefik.http.middlewares.test-ratelimit.ratelimit.average=100"
  - "traefik.http.middlewares.test-ratelimit.ratelimit.burst=200"
```

```yaml tab="Kubernetes"
# Here, an average of 100 requests per second is allowed.
# In addition, a burst of 200 requests is allowed.
apiVersion: traefik.io/v1alpha1
kind: Middleware
metadata:
  name: test-ratelimit
spec:
  rateLimit:
    average: 100
    burst: 200
```

```yaml tab="Consul Catalog"
# Here, an average of 100 requests per second is allowed.
# In addition, a burst of 200 requests is allowed.
- "traefik.http.middlewares.test-ratelimit.ratelimit.average=100"
- "traefik.http.middlewares.test-ratelimit.ratelimit.burst=50"
```

<<<<<<< HEAD
=======
```json tab="Marathon"
"labels": {
  "traefik.http.middlewares.test-ratelimit.ratelimit.average": "100",
  "traefik.http.middlewares.test-ratelimit.ratelimit.burst": "200"
}
```

```yaml tab="Rancher"
# Here, an average of 100 requests per second is allowed.
# In addition, a burst of 200 requests is allowed.
labels:
  - "traefik.http.middlewares.test-ratelimit.ratelimit.average=100"
  - "traefik.http.middlewares.test-ratelimit.ratelimit.burst=200"
```

>>>>>>> 0c877863
```yaml tab="File (YAML)"
# Here, an average of 100 requests per second is allowed.
# In addition, a burst of 200 requests is allowed.
http:
  middlewares:
    test-ratelimit:
      rateLimit:
        average: 100
        burst: 200
```

```toml tab="File (TOML)"
# Here, an average of 100 requests per second is allowed.
# In addition, a burst of 200 requests is allowed.
[http.middlewares]
  [http.middlewares.test-ratelimit.rateLimit]
    average = 100
    burst = 200
```

## Configuration Options

### `average`

`average` is the maximum rate, by default in requests per second, allowed from a given source.

It defaults to `0`, which means no rate limiting.

The rate is actually defined by dividing `average` by `period`.
So for a rate below 1 req/s, one needs to define a `period` larger than a second.

```yaml tab="Docker & Swarm"
# 100 reqs/s
labels:
  - "traefik.http.middlewares.test-ratelimit.ratelimit.average=100"
```

```yaml tab="Kubernetes"
# 100 reqs/s
apiVersion: traefik.io/v1alpha1
kind: Middleware
metadata:
  name: test-ratelimit
spec:
  rateLimit:
    average: 100
```

```yaml tab="Consul Catalog"
# 100 reqs/s
- "traefik.http.middlewares.test-ratelimit.ratelimit.average=100"
```

```yaml tab="File (YAML)"
# 100 reqs/s
http:
  middlewares:
    test-ratelimit:
      rateLimit:
        average: 100
```

```toml tab="File (TOML)"
# 100 reqs/s
[http.middlewares]
  [http.middlewares.test-ratelimit.rateLimit]
    average = 100
```

### `period`

`period`, in combination with `average`, defines the actual maximum rate, such as:

```go
r = average / period
```

It defaults to `1` second.

```yaml tab="Docker & Swarm"
# 6 reqs/minute
labels:
  - "traefik.http.middlewares.test-ratelimit.ratelimit.average=6"
  - "traefik.http.middlewares.test-ratelimit.ratelimit.period=1m"
```

```yaml tab="Kubernetes"
# 6 reqs/minute
apiVersion: traefik.io/v1alpha1
kind: Middleware
metadata:
  name: test-ratelimit
spec:
  rateLimit:
    period: 1m
    average: 6
```

```yaml tab="Consul Catalog"
# 6 reqs/minute
- "traefik.http.middlewares.test-ratelimit.ratelimit.average=6"
- "traefik.http.middlewares.test-ratelimit.ratelimit.period=1m"
```

```yaml tab="File (YAML)"
# 6 reqs/minute
http:
  middlewares:
    test-ratelimit:
      rateLimit:
        average: 6
        period: 1m
```

```toml tab="File (TOML)"
# 6 reqs/minute
[http.middlewares]
  [http.middlewares.test-ratelimit.rateLimit]
    average = 6
    period = "1m"
```

### `burst`

`burst` is the maximum number of requests allowed to go through in the same arbitrarily small period of time.

It defaults to `1`.

```yaml tab="Docker & Swarm"
labels:
  - "traefik.http.middlewares.test-ratelimit.ratelimit.burst=100"
```

```yaml tab="Kubernetes"
apiVersion: traefik.io/v1alpha1
kind: Middleware
metadata:
  name: test-ratelimit
spec:
  rateLimit:
    burst: 100
```

```yaml tab="Consul Catalog"
- "traefik.http.middlewares.test-ratelimit.ratelimit.burst=100"
```

```yaml tab="File (YAML)"
http:
  middlewares:
    test-ratelimit:
      rateLimit:
        burst: 100
```

```toml tab="File (TOML)"
[http.middlewares]
  [http.middlewares.test-ratelimit.rateLimit]
    burst = 100
```

### `sourceCriterion`

The `sourceCriterion` option defines what criterion is used to group requests as originating from a common source.
If several strategies are defined at the same time, an error will be raised.
If none are set, the default is to use the request's remote address field (as an `ipStrategy`).

#### `sourceCriterion.ipStrategy`

The `ipStrategy` option defines two parameters that configures how Traefik determines the client IP: `depth`, and `excludedIPs`.

!!! important "As a middleware, rate-limiting happens before the actual proxying to the backend takes place. In addition, the previous network hop only gets appended to `X-Forwarded-For` during the last stages of proxying, i.e. after it has already passed through rate-limiting. Therefore, during rate-limiting, as the previous network hop is not yet present in `X-Forwarded-For`, it cannot be found and/or relied upon."

##### `ipStrategy.depth`

The `depth` option tells Traefik to use the `X-Forwarded-For` header and select the IP located at the `depth` position (starting from the right).

- If `depth` is greater than the total number of IPs in `X-Forwarded-For`, then the client IP is empty.
- `depth` is ignored if its value is less than or equal to 0.

!!! example "Example of Depth & X-Forwarded-For"

    If `depth` is set to 2, and the request `X-Forwarded-For` header is `"10.0.0.1,11.0.0.1,12.0.0.1,13.0.0.1"` then the "real" client IP is `"10.0.0.1"` (at depth 4) but the IP used as the criterion is `"12.0.0.1"` (`depth=2`).

    | `X-Forwarded-For`                       | `depth` | clientIP     |
    |-----------------------------------------|---------|--------------|
    | `"10.0.0.1,11.0.0.1,12.0.0.1,13.0.0.1"` | `1`     | `"13.0.0.1"` |
    | `"10.0.0.1,11.0.0.1,12.0.0.1,13.0.0.1"` | `3`     | `"11.0.0.1"` |
    | `"10.0.0.1,11.0.0.1,12.0.0.1,13.0.0.1"` | `5`     | `""`         |

```yaml tab="Docker & Swarm"
labels:
  - "traefik.http.middlewares.test-ratelimit.ratelimit.sourcecriterion.ipstrategy.depth=2"
```

```yaml tab="Kubernetes"
apiVersion: traefik.io/v1alpha1
kind: Middleware
metadata:
  name: test-ratelimit
spec:
  rateLimit:
    sourceCriterion:
      ipStrategy:
        depth: 2
```

```yaml tab="Consul Catalog"
- "traefik.http.middlewares.test-ratelimit.ratelimit.sourcecriterion.ipstrategy.depth=2"
```

```yaml tab="File (YAML)"
http:
  middlewares:
    test-ratelimit:
      rateLimit:
        sourceCriterion:
          ipStrategy:
            depth: 2
```

```toml tab="File (TOML)"
[http.middlewares]
  [http.middlewares.test-ratelimit.rateLimit]
    [http.middlewares.test-ratelimit.rateLimit.sourceCriterion.ipStrategy]
      depth = 2
```

##### `ipStrategy.excludedIPs`

!!! important "Contrary to what the name might suggest, this option is _not_ about excluding an IP from the rate limiter, and therefore cannot be used to deactivate rate limiting for some IPs."

!!! important "If `depth` is specified, `excludedIPs` is ignored."

`excludedIPs` is meant to address two classes of somewhat distinct use-cases:

1. Distinguish IPs which are behind the same (set of) reverse-proxies so that each of them contributes, independently to the others,
   to its own rate-limit "bucket" (cf the [leaky bucket analogy](https://wikipedia.org/wiki/Leaky_bucket)).
   In this case, `excludedIPs` should be set to match the list of `X-Forwarded-For IPs` that are to be excluded,
   in order to find the actual clientIP.

    !!! example "Each IP as a distinct source"

        | X-Forwarded-For                | excludedIPs           | clientIP     |
        |--------------------------------|-----------------------|--------------|
        | `"10.0.0.1,11.0.0.1,12.0.0.1"` | `"11.0.0.1,12.0.0.1"` | `"10.0.0.1"` |
        | `"10.0.0.2,11.0.0.1,12.0.0.1"` | `"11.0.0.1,12.0.0.1"` | `"10.0.0.2"` |

2. Group together a set of IPs (also behind a common set of reverse-proxies) so that they are considered the same source,
   and all contribute to the same rate-limit bucket.

    !!! example "Group IPs together as same source"

        |  X-Forwarded-For               |  excludedIPs | clientIP     |
        |--------------------------------|--------------|--------------|
        | `"10.0.0.1,11.0.0.1,12.0.0.1"` | `"12.0.0.1"` | `"11.0.0.1"` |
        | `"10.0.0.2,11.0.0.1,12.0.0.1"` | `"12.0.0.1"` | `"11.0.0.1"` |
        | `"10.0.0.3,11.0.0.1,12.0.0.1"` | `"12.0.0.1"` | `"11.0.0.1"` |

For completeness, below are additional examples to illustrate how the matching works.
For a given request the list of `X-Forwarded-For` IPs is checked from most recent to most distant against the `excludedIPs` pool,
and the first IP that is _not_ in the pool (if any) is returned.

!!! example "Matching for clientIP"

    |  X-Forwarded-For               |  excludedIPs          | clientIP     |
    |--------------------------------|-----------------------|--------------|
    | `"10.0.0.1,11.0.0.1,13.0.0.1"` | `"11.0.0.1"`          | `"13.0.0.1"` |
    | `"10.0.0.1,11.0.0.1,13.0.0.1"` | `"15.0.0.1,16.0.0.1"` | `"13.0.0.1"` |
    | `"10.0.0.1,11.0.0.1"`          | `"10.0.0.1,11.0.0.1"` | `""`         |

```yaml tab="Docker & Swarm"
labels:
  - "traefik.http.middlewares.test-ratelimit.ratelimit.sourcecriterion.ipstrategy.excludedips=127.0.0.1/32, 192.168.1.7"
```

```yaml tab="Kubernetes"
apiVersion: traefik.io/v1alpha1
kind: Middleware
metadata:
  name: test-ratelimit
spec:
  rateLimit:
    sourceCriterion:
      ipStrategy:
        excludedIPs:
        - 127.0.0.1/32
        - 192.168.1.7
```

```yaml tab="Consul Catalog"
- "traefik.http.middlewares.test-ratelimit.ratelimit.sourcecriterion.ipstrategy.excludedips=127.0.0.1/32, 192.168.1.7"
```

```yaml tab="File (YAML)"
http:
  middlewares:
    test-ratelimit:
      rateLimit:
        sourceCriterion:
          ipStrategy:
            excludedIPs:
              - "127.0.0.1/32"
              - "192.168.1.7"
```

```toml tab="File (TOML)"
[http.middlewares]
  [http.middlewares.test-ratelimit.rateLimit]
    [http.middlewares.test-ratelimit.rateLimit.sourceCriterion.ipStrategy]
      excludedIPs = ["127.0.0.1/32", "192.168.1.7"]
```

#### `sourceCriterion.requestHeaderName`

Name of the header used to group incoming requests.

```yaml tab="Docker & Swarm"
labels:
  - "traefik.http.middlewares.test-ratelimit.ratelimit.sourcecriterion.requestheadername=username"
```

```yaml tab="Kubernetes"
apiVersion: traefik.io/v1alpha1
kind: Middleware
metadata:
  name: test-ratelimit
spec:
  rateLimit:
	sourceCriterion:
      requestHeaderName: username
```

```yaml tab="Consul Catalog"
- "traefik.http.middlewares.test-ratelimit.ratelimit.sourcecriterion.requestheadername=username"
```

```yaml tab="File (YAML)"
http:
  middlewares:
    test-ratelimit:
      rateLimit:
        sourceCriterion:
          requestHeaderName: username
```

```toml tab="File (TOML)"
[http.middlewares]
  [http.middlewares.test-ratelimit.rateLimit]
    [http.middlewares.test-ratelimit.rateLimit.sourceCriterion]
      requestHeaderName = "username"
```

#### `sourceCriterion.requestHost`

Whether to consider the request host as the source.

```yaml tab="Docker & Swarm"
labels:
  - "traefik.http.middlewares.test-ratelimit.ratelimit.sourcecriterion.requesthost=true"
```

```yaml tab="Kubernetes"
apiVersion: traefik.io/v1alpha1
kind: Middleware
metadata:
  name: test-ratelimit
spec:
  rateLimit:
    sourceCriterion:
      requestHost: true
```

```yaml tab="Consul Catalog"
- "traefik.http.middlewares.test-ratelimit.ratelimit.sourcecriterion.requesthost=true"
```

```yaml tab="File (YAML)"
http:
  middlewares:
    test-ratelimit:
      rateLimit:
        sourceCriterion:
          requestHost: true
```

```toml tab="File (TOML)"
[http.middlewares]
  [http.middlewares.test-ratelimit.rateLimit]
    [http.middlewares.test-ratelimit.rateLimit.sourceCriterion]
      requestHost = true
```<|MERGE_RESOLUTION|>--- conflicted
+++ resolved
@@ -42,24 +42,6 @@
 - "traefik.http.middlewares.test-ratelimit.ratelimit.burst=50"
 ```
 
-<<<<<<< HEAD
-=======
-```json tab="Marathon"
-"labels": {
-  "traefik.http.middlewares.test-ratelimit.ratelimit.average": "100",
-  "traefik.http.middlewares.test-ratelimit.ratelimit.burst": "200"
-}
-```
-
-```yaml tab="Rancher"
-# Here, an average of 100 requests per second is allowed.
-# In addition, a burst of 200 requests is allowed.
-labels:
-  - "traefik.http.middlewares.test-ratelimit.ratelimit.average=100"
-  - "traefik.http.middlewares.test-ratelimit.ratelimit.burst=200"
-```
-
->>>>>>> 0c877863
 ```yaml tab="File (YAML)"
 # Here, an average of 100 requests per second is allowed.
 # In addition, a burst of 200 requests is allowed.
