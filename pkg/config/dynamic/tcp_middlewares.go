package dynamic

// +k8s:deepcopy-gen=true

// TCPMiddleware holds the TCPMiddleware configuration.
type TCPMiddleware struct {
	InFlightConn *TCPInFlightConn `json:"inFlightConn,omitempty" toml:"inFlightConn,omitempty" yaml:"inFlightConn,omitempty" export:"true"`
	// Deprecated: please use IPAllowList instead.
	IPWhiteList    *TCPIPWhiteList    `json:"ipWhiteList,omitempty" toml:"ipWhiteList,omitempty" yaml:"ipWhiteList,omitempty" export:"true"`
	IPAllowList    *TCPIPAllowList    `json:"ipAllowList,omitempty" toml:"ipAllowList,omitempty" yaml:"ipAllowList,omitempty" export:"true"`
	StreamCompress *TCPStreamCompress `json:"streamCompress,omitempty" toml:"streamCompress,omitempty" yaml:"streamCompress,omitempty" export:"true"`
}

// +k8s:deepcopy-gen=true

// TCPInFlightConn holds the TCP InFlightConn middleware configuration.
// This middleware prevents services from being overwhelmed with high load,
// by limiting the number of allowed simultaneous connections for one IP.
// More info: https://doc.traefik.io/traefik/v3.1/middlewares/tcp/inflightconn/
type TCPInFlightConn struct {
	// Amount defines the maximum amount of allowed simultaneous connections.
	// The middleware closes the connection if there are already amount connections opened.
	Amount int64 `json:"amount,omitempty" toml:"amount,omitempty" yaml:"amount,omitempty" export:"true"`
}

// +k8s:deepcopy-gen=true

// TCPIPWhiteList holds the TCP IPWhiteList middleware configuration.
// Deprecated: please use IPAllowList instead.
type TCPIPWhiteList struct {
	// SourceRange defines the allowed IPs (or ranges of allowed IPs by using CIDR notation).
	SourceRange []string `json:"sourceRange,omitempty" toml:"sourceRange,omitempty" yaml:"sourceRange,omitempty"`
}

// +k8s:deepcopy-gen=true

// TCPStreamCompress holds the TCP StreamCompress middleware configuration.
// This middleware adds a layer of compression to the TCP stream.
type TCPStreamCompress struct {
	// Algorithm defines the compression algorithm to use.
	Algorithm string `json:"algorithm,omitempty" toml:"algorithm,omitempty" yaml:"algorithm,omitempty"`
	// Dictionary is an optional path to a zstd dictionary file
	Dictionary string `json:"dictionary,omitempty" toml:"dictionary,omitempty" yaml:"dictionary,omitempty"`
<<<<<<< HEAD
	// Level is the compression level to use. Can be one of the following: fastest, default, better, best
	Level string `json:"level,omitempty" toml:"level,omitempty" yaml:"level,omitempty"`
	// Upstream defines whether the compression should be applied to the upstream or downstream connection.
	Upstream bool `json:"upstream,omitempty" toml:"upstream,omitempty" yaml:"upstream,omitempty"`
=======
	// Level is the compression level to use
	Level int `json:"level,omitempty" toml:"level,omitempty" yaml:"level,omitempty"`
}

// TCPIPAllowList holds the TCP IPAllowList middleware configuration.
// This middleware limits allowed requests based on the client IP.
// More info: https://doc.traefik.io/traefik/v3.1/middlewares/tcp/ipallowlist/
type TCPIPAllowList struct {
	// SourceRange defines the allowed IPs (or ranges of allowed IPs by using CIDR notation).
	SourceRange []string `json:"sourceRange,omitempty" toml:"sourceRange,omitempty" yaml:"sourceRange,omitempty"`
>>>>>>> f31106ae
}<|MERGE_RESOLUTION|>--- conflicted
+++ resolved
@@ -41,14 +41,10 @@
 	Algorithm string `json:"algorithm,omitempty" toml:"algorithm,omitempty" yaml:"algorithm,omitempty"`
 	// Dictionary is an optional path to a zstd dictionary file
 	Dictionary string `json:"dictionary,omitempty" toml:"dictionary,omitempty" yaml:"dictionary,omitempty"`
-<<<<<<< HEAD
 	// Level is the compression level to use. Can be one of the following: fastest, default, better, best
 	Level string `json:"level,omitempty" toml:"level,omitempty" yaml:"level,omitempty"`
 	// Upstream defines whether the compression should be applied to the upstream or downstream connection.
 	Upstream bool `json:"upstream,omitempty" toml:"upstream,omitempty" yaml:"upstream,omitempty"`
-=======
-	// Level is the compression level to use
-	Level int `json:"level,omitempty" toml:"level,omitempty" yaml:"level,omitempty"`
 }
 
 // TCPIPAllowList holds the TCP IPAllowList middleware configuration.
@@ -57,5 +53,4 @@
 type TCPIPAllowList struct {
 	// SourceRange defines the allowed IPs (or ranges of allowed IPs by using CIDR notation).
 	SourceRange []string `json:"sourceRange,omitempty" toml:"sourceRange,omitempty" yaml:"sourceRange,omitempty"`
->>>>>>> f31106ae
 }