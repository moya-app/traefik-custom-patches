--- conflicted
+++ resolved
@@ -125,15 +125,9 @@
 
 	forwardReq, err := http.NewRequestWithContext(req.Context(), http.MethodGet, fa.address, nil)
 	if err != nil {
-<<<<<<< HEAD
-		logMessage := fmt.Sprintf("Error calling %s. Cause %s", fa.address, err)
-		logger.Debug().Msg(logMessage)
-		observability.SetStatusErrorf(req.Context(), logMessage)
-=======
-		logger.Debugf("Error calling %s. Cause %s", fa.address, err)
-		tracing.SetErrorWithEvent(req, "Error calling %s. Cause %s", fa.address, err)
-
->>>>>>> e56ae1a7
+		logger.Debug().Msgf("Error calling %s. Cause %s", fa.address, err)
+		observability.SetStatusErrorf(req.Context(), "Error calling %s. Cause %s", fa.address, err)
+
 		rw.WriteHeader(http.StatusInternalServerError)
 		return
 	}
@@ -155,14 +149,8 @@
 
 	forwardResponse, forwardErr := fa.client.Do(forwardReq)
 	if forwardErr != nil {
-<<<<<<< HEAD
-		logMessage := fmt.Sprintf("Error calling %s. Cause: %s", fa.address, forwardErr)
-		logger.Debug().Msg(logMessage)
-		observability.SetStatusErrorf(forwardReq.Context(), logMessage)
-=======
-		logger.Debugf("Error calling %s. Cause: %s", fa.address, forwardErr)
-		tracing.SetErrorWithEvent(req, "Error calling %s. Cause: %s", fa.address, forwardErr)
->>>>>>> e56ae1a7
+		logger.Debug().Msgf("Error calling %s. Cause: %s", fa.address, forwardErr)
+		observability.SetStatusErrorf(req.Context(), "Error calling %s. Cause: %s", fa.address, forwardErr)
 
 		rw.WriteHeader(http.StatusInternalServerError)
 		return
@@ -171,14 +159,8 @@
 
 	body, readError := io.ReadAll(forwardResponse.Body)
 	if readError != nil {
-<<<<<<< HEAD
-		logMessage := fmt.Sprintf("Error reading body %s. Cause: %s", fa.address, readError)
-		logger.Debug().Msg(logMessage)
-		observability.SetStatusErrorf(forwardReq.Context(), logMessage)
-=======
-		logger.Debugf("Error reading body %s. Cause: %s", fa.address, readError)
-		tracing.SetErrorWithEvent(req, "Error reading body %s. Cause: %s", fa.address, readError)
->>>>>>> e56ae1a7
+		logger.Debug().Msgf("Error reading body %s. Cause: %s", fa.address, readError)
+		observability.SetStatusErrorf(req.Context(), "Error reading body %s. Cause: %s", fa.address, readError)
 
 		rw.WriteHeader(http.StatusInternalServerError)
 		return
@@ -203,14 +185,8 @@
 
 		if err != nil {
 			if !errors.Is(err, http.ErrNoLocation) {
-<<<<<<< HEAD
-				logMessage := fmt.Sprintf("Error reading response location header %s. Cause: %s", fa.address, err)
-				logger.Debug().Msg(logMessage)
-				observability.SetStatusErrorf(forwardReq.Context(), logMessage)
-=======
-				logger.Debugf("Error reading response location header %s. Cause: %s", fa.address, err)
-				tracing.SetErrorWithEvent(req, "Error reading response location header %s. Cause: %s", fa.address, err)
->>>>>>> e56ae1a7
+				logger.Debug().Msgf("Error reading response location header %s. Cause: %s", fa.address, err)
+				observability.SetStatusErrorf(req.Context(), "Error reading response location header %s. Cause: %s", fa.address, err)
 
 				rw.WriteHeader(http.StatusInternalServerError)
 				return
