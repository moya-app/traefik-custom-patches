--- conflicted
+++ resolved
@@ -376,8 +376,7 @@
 			desc: "No TLS, with subject info",
 			config: dynamic.PassTLSClientCert{
 				Info: &dynamic.TLSClientCertificateInfo{
-<<<<<<< HEAD
-					Subject: &dynamic.TLSCLientCertificateSubjectDNInfo{
+					Subject: &dynamic.TLSClientCertificateSubjectDNInfo{
 						CommonName:         true,
 						Organization:       true,
 						OrganizationalUnit: true,
@@ -385,15 +384,6 @@
 						Province:           true,
 						Country:            true,
 						SerialNumber:       true,
-=======
-					Subject: &dynamic.TLSClientCertificateDNInfo{
-						CommonName:   true,
-						Organization: true,
-						Locality:     true,
-						Province:     true,
-						Country:      true,
-						SerialNumber: true,
->>>>>>> 95dc43ce
 					},
 				},
 			},
@@ -403,11 +393,7 @@
 			config: dynamic.PassTLSClientCert{
 				PEM: false,
 				Info: &dynamic.TLSClientCertificateInfo{
-<<<<<<< HEAD
-					Subject: &dynamic.TLSCLientCertificateSubjectDNInfo{},
-=======
-					Subject: &dynamic.TLSClientCertificateDNInfo{},
->>>>>>> 95dc43ce
+					Subject: &dynamic.TLSClientCertificateSubjectDNInfo{},
 				},
 			},
 		},
@@ -420,8 +406,7 @@
 					NotBefore:    true,
 					Sans:         true,
 					SerialNumber: true,
-<<<<<<< HEAD
-					Subject: &dynamic.TLSCLientCertificateSubjectDNInfo{
+					Subject: &dynamic.TLSClientCertificateSubjectDNInfo{
 						CommonName:         true,
 						Country:            true,
 						DomainComponent:    true,
@@ -431,9 +416,7 @@
 						Province:           true,
 						SerialNumber:       true,
 					},
-					Issuer: &dynamic.TLSCLientCertificateIssuerDNInfo{
-=======
-					Subject: &dynamic.TLSClientCertificateDNInfo{
+					Issuer: &dynamic.TLSClientCertificateIssuerDNInfo{
 						CommonName:      true,
 						Country:         true,
 						DomainComponent: true,
@@ -442,16 +425,6 @@
 						Province:        true,
 						SerialNumber:    true,
 					},
-					Issuer: &dynamic.TLSClientCertificateDNInfo{
->>>>>>> 95dc43ce
-						CommonName:      true,
-						Country:         true,
-						DomainComponent: true,
-						Locality:        true,
-						Organization:    true,
-						Province:        true,
-						SerialNumber:    true,
-					},
 				},
 			},
 			expectedHeader: minimalCheeseCertAllInfo,
@@ -463,11 +436,10 @@
 				Info: &dynamic.TLSClientCertificateInfo{
 					NotAfter: true,
 					Sans:     true,
-<<<<<<< HEAD
-					Subject: &dynamic.TLSCLientCertificateSubjectDNInfo{
+					Subject: &dynamic.TLSClientCertificateSubjectDNInfo{
 						Organization: true,
 					},
-					Issuer: &dynamic.TLSCLientCertificateIssuerDNInfo{
+					Issuer: &dynamic.TLSClientCertificateIssuerDNInfo{
 						Country: true,
 					},
 				},
@@ -481,20 +453,13 @@
 				Info: &dynamic.TLSClientCertificateInfo{
 					NotAfter: true,
 					Sans:     true,
-					Subject: &dynamic.TLSCLientCertificateSubjectDNInfo{
-=======
-					Subject: &dynamic.TLSClientCertificateDNInfo{
->>>>>>> 95dc43ce
+					Subject: &dynamic.TLSClientCertificateSubjectDNInfo{
 						Organization: true,
 						// OrganizationalUnit is not set on this example certificate,
 						// so even though it's requested, it will be absent.
 						OrganizationalUnit: true,
 					},
-<<<<<<< HEAD
-					Issuer: &dynamic.TLSCLientCertificateIssuerDNInfo{
-=======
-					Issuer: &dynamic.TLSClientCertificateDNInfo{
->>>>>>> 95dc43ce
+					Issuer: &dynamic.TLSClientCertificateIssuerDNInfo{
 						Country: true,
 					},
 				},
@@ -510,8 +475,7 @@
 					NotBefore:    true,
 					Sans:         true,
 					SerialNumber: true,
-<<<<<<< HEAD
-					Subject: &dynamic.TLSCLientCertificateSubjectDNInfo{
+					Subject: &dynamic.TLSClientCertificateSubjectDNInfo{
 						Country:            true,
 						Province:           true,
 						Locality:           true,
@@ -521,19 +485,7 @@
 						SerialNumber:       true,
 						DomainComponent:    true,
 					},
-					Issuer: &dynamic.TLSCLientCertificateIssuerDNInfo{
-=======
-					Subject: &dynamic.TLSClientCertificateDNInfo{
-						Country:         true,
-						Province:        true,
-						Locality:        true,
-						Organization:    true,
-						CommonName:      true,
-						SerialNumber:    true,
-						DomainComponent: true,
-					},
-					Issuer: &dynamic.TLSClientCertificateDNInfo{
->>>>>>> 95dc43ce
+					Issuer: &dynamic.TLSClientCertificateIssuerDNInfo{
 						Country:         true,
 						Province:        true,
 						Locality:        true,
@@ -555,8 +507,7 @@
 					NotBefore:    true,
 					Sans:         true,
 					SerialNumber: true,
-<<<<<<< HEAD
-					Subject: &dynamic.TLSCLientCertificateSubjectDNInfo{
+					Subject: &dynamic.TLSClientCertificateSubjectDNInfo{
 						Country:            true,
 						Province:           true,
 						Locality:           true,
@@ -566,19 +517,7 @@
 						SerialNumber:       true,
 						DomainComponent:    true,
 					},
-					Issuer: &dynamic.TLSCLientCertificateIssuerDNInfo{
-=======
-					Subject: &dynamic.TLSClientCertificateDNInfo{
-						Country:         true,
-						Province:        true,
-						Locality:        true,
-						Organization:    true,
-						CommonName:      true,
-						SerialNumber:    true,
-						DomainComponent: true,
-					},
-					Issuer: &dynamic.TLSClientCertificateDNInfo{
->>>>>>> 95dc43ce
+					Issuer: &dynamic.TLSClientCertificateIssuerDNInfo{
 						Country:         true,
 						Province:        true,
 						Locality:        true,
