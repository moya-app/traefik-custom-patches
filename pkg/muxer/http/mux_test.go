--- conflicted
+++ resolved
@@ -404,88 +404,6 @@
 	}
 }
 
-<<<<<<< HEAD
-=======
-func TestHostRegexp(t *testing.T) {
-	testCases := []struct {
-		desc    string
-		hostExp string
-		urls    map[string]bool
-	}{
-		{
-			desc:    "capturing group",
-			hostExp: "{subdomain:(foo\\.)?bar\\.com}",
-			urls: map[string]bool{
-				"http://foo.bar.com": true,
-				"http://bar.com":     true,
-				"http://fooubar.com": false,
-				"http://barucom":     false,
-				"http://barcom":      false,
-			},
-		},
-		{
-			desc:    "non capturing group",
-			hostExp: "{subdomain:(?:foo\\.)?bar\\.com}",
-			urls: map[string]bool{
-				"http://foo.bar.com": true,
-				"http://bar.com":     true,
-				"http://fooubar.com": false,
-				"http://barucom":     false,
-				"http://barcom":      false,
-			},
-		},
-		{
-			desc:    "regex insensitive",
-			hostExp: "{dummy:[A-Za-z-]+\\.bar\\.com}",
-			urls: map[string]bool{
-				"http://FOO.bar.com": true,
-				"http://foo.bar.com": true,
-				"http://fooubar.com": false,
-				"http://barucom":     false,
-				"http://barcom":      false,
-			},
-		},
-		{
-			desc:    "insensitive host",
-			hostExp: "{dummy:[a-z-]+\\.bar\\.com}",
-			urls: map[string]bool{
-				"http://FOO.bar.com": true,
-				"http://foo.bar.com": true,
-				"http://fooubar.com": false,
-				"http://barucom":     false,
-				"http://barcom":      false,
-			},
-		},
-		{
-			desc:    "insensitive host simple",
-			hostExp: "foo.bar.com",
-			urls: map[string]bool{
-				"http://FOO.bar.com": true,
-				"http://foo.bar.com": true,
-				"http://fooubar.com": false,
-				"http://barucom":     false,
-				"http://barcom":      false,
-			},
-		},
-	}
-
-	for _, test := range testCases {
-		t.Run(test.desc, func(t *testing.T) {
-			t.Parallel()
-
-			rt := &mux.Route{}
-			err := hostRegexp(rt, test.hostExp)
-			require.NoError(t, err)
-
-			for testURL, match := range test.urls {
-				req := testhelpers.MustNewRequest(http.MethodGet, testURL, nil)
-				assert.Equal(t, match, rt.Match(req, &mux.RouteMatch{}), testURL)
-			}
-		})
-	}
-}
-
->>>>>>> 2bc3fa7b
 func TestParseDomains(t *testing.T) {
 	testCases := []struct {
 		description   string
@@ -626,7 +544,6 @@
 	}
 
 	for _, test := range testCases {
-		test := test
 		t.Run(test.desc, func(t *testing.T) {
 			t.Parallel()
 
