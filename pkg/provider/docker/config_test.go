package docker

import (
	"context"
	"strconv"
	"testing"
	"time"

	docker "github.com/docker/docker/api/types"
	"github.com/docker/docker/api/types/swarm"
	"github.com/docker/go-connections/nat"
	"github.com/stretchr/testify/assert"
	"github.com/stretchr/testify/require"
	ptypes "github.com/traefik/paerser/types"
	"github.com/traefik/traefik/v3/pkg/config/dynamic"
	"github.com/traefik/traefik/v3/pkg/tls"
	"github.com/traefik/traefik/v3/pkg/types"
)

func TestDynConfBuilder_DefaultRule(t *testing.T) {
	testCases := []struct {
		desc        string
		containers  []dockerData
		defaultRule string
		expected    *dynamic.Configuration
	}{
		{
			desc: "default rule with no variable",
			containers: []dockerData{
				{
					ServiceName: "Test",
					Name:        "Test",
					Labels:      map[string]string{},
					NetworkSettings: networkSettings{
						Ports: nat.PortMap{
							nat.Port("80/tcp"): []nat.PortBinding{},
						},
						Networks: map[string]*networkData{
							"bridge": {
								Name: "bridge",
								Addr: "127.0.0.1",
							},
						},
					},
				},
			},
			defaultRule: "Host(`foo.bar`)",
			expected: &dynamic.Configuration{
				TCP: &dynamic.TCPConfiguration{
					Routers:           map[string]*dynamic.TCPRouter{},
					Middlewares:       map[string]*dynamic.TCPMiddleware{},
					Services:          map[string]*dynamic.TCPService{},
					ServersTransports: map[string]*dynamic.TCPServersTransport{},
				},
				UDP: &dynamic.UDPConfiguration{
					Routers:  map[string]*dynamic.UDPRouter{},
					Services: map[string]*dynamic.UDPService{},
				},
				HTTP: &dynamic.HTTPConfiguration{
					Routers: map[string]*dynamic.Router{
						"Test": {
							Service:     "Test",
							Rule:        "Host(`foo.bar`)",
							DefaultRule: true,
						},
					},
					Middlewares: map[string]*dynamic.Middleware{},
					Services: map[string]*dynamic.Service{
						"Test": {
							LoadBalancer: &dynamic.ServersLoadBalancer{
								Servers: []dynamic.Server{
									{
										URL: "http://127.0.0.1:80",
									},
								},
								PassHostHeader: Bool(true),
								ResponseForwarding: &dynamic.ResponseForwarding{
									FlushInterval: ptypes.Duration(100 * time.Millisecond),
								},
							},
						},
					},
					ServersTransports: map[string]*dynamic.ServersTransport{},
				},
				TLS: &dynamic.TLSConfiguration{
					Stores: map[string]tls.Store{},
				},
			},
		},
		{
			desc: "default rule with service name",
			containers: []dockerData{
				{
					ServiceName: "Test",
					Name:        "Test",
					Labels:      map[string]string{},
					NetworkSettings: networkSettings{
						Ports: nat.PortMap{
							nat.Port("80/tcp"): []nat.PortBinding{},
						},
						Networks: map[string]*networkData{
							"bridge": {
								Name: "bridge",
								Addr: "127.0.0.1",
							},
						},
					},
				},
			},
			defaultRule: "Host(`{{ .Name }}.foo.bar`)",
			expected: &dynamic.Configuration{
				TCP: &dynamic.TCPConfiguration{
					Routers:           map[string]*dynamic.TCPRouter{},
					Middlewares:       map[string]*dynamic.TCPMiddleware{},
					Services:          map[string]*dynamic.TCPService{},
					ServersTransports: map[string]*dynamic.TCPServersTransport{},
				},
				UDP: &dynamic.UDPConfiguration{
					Routers:  map[string]*dynamic.UDPRouter{},
					Services: map[string]*dynamic.UDPService{},
				},
				HTTP: &dynamic.HTTPConfiguration{
					Routers: map[string]*dynamic.Router{
						"Test": {
							Service:     "Test",
							Rule:        "Host(`Test.foo.bar`)",
							DefaultRule: true,
						},
					},
					Middlewares: map[string]*dynamic.Middleware{},
					Services: map[string]*dynamic.Service{
						"Test": {
							LoadBalancer: &dynamic.ServersLoadBalancer{
								Servers: []dynamic.Server{
									{
										URL: "http://127.0.0.1:80",
									},
								},
								PassHostHeader: Bool(true),
								ResponseForwarding: &dynamic.ResponseForwarding{
									FlushInterval: ptypes.Duration(100 * time.Millisecond),
								},
							},
						},
					},
					ServersTransports: map[string]*dynamic.ServersTransport{},
				},
				TLS: &dynamic.TLSConfiguration{
					Stores: map[string]tls.Store{},
				},
			},
		},
		{
			desc: "default rule with label",
			containers: []dockerData{
				{
					ServiceName: "Test",
					Name:        "Test",
					Labels: map[string]string{
						"traefik.domain": "foo.bar",
					},
					NetworkSettings: networkSettings{
						Ports: nat.PortMap{
							nat.Port("80/tcp"): []nat.PortBinding{},
						},
						Networks: map[string]*networkData{
							"bridge": {
								Name: "bridge",
								Addr: "127.0.0.1",
							},
						},
					},
				},
			},
			defaultRule: `Host("{{ .Name }}.{{ index .Labels "traefik.domain" }}")`,
			expected: &dynamic.Configuration{
				TCP: &dynamic.TCPConfiguration{
					Routers:           map[string]*dynamic.TCPRouter{},
					Middlewares:       map[string]*dynamic.TCPMiddleware{},
					Services:          map[string]*dynamic.TCPService{},
					ServersTransports: map[string]*dynamic.TCPServersTransport{},
				},
				UDP: &dynamic.UDPConfiguration{
					Routers:  map[string]*dynamic.UDPRouter{},
					Services: map[string]*dynamic.UDPService{},
				},
				HTTP: &dynamic.HTTPConfiguration{
					Routers: map[string]*dynamic.Router{
						"Test": {
							Service:     "Test",
							Rule:        `Host("Test.foo.bar")`,
							DefaultRule: true,
						},
					},
					Middlewares: map[string]*dynamic.Middleware{},
					Services: map[string]*dynamic.Service{
						"Test": {
							LoadBalancer: &dynamic.ServersLoadBalancer{
								Servers: []dynamic.Server{
									{
										URL: "http://127.0.0.1:80",
									},
								},
								PassHostHeader: Bool(true),
								ResponseForwarding: &dynamic.ResponseForwarding{
									FlushInterval: ptypes.Duration(100 * time.Millisecond),
								},
							},
						},
					},
					ServersTransports: map[string]*dynamic.ServersTransport{},
				},
				TLS: &dynamic.TLSConfiguration{
					Stores: map[string]tls.Store{},
				},
			},
		},
		{
			desc: "invalid rule",
			containers: []dockerData{
				{
					ServiceName: "Test",
					Name:        "Test",
					Labels:      map[string]string{},
					NetworkSettings: networkSettings{
						Ports: nat.PortMap{
							nat.Port("80/tcp"): []nat.PortBinding{},
						},
						Networks: map[string]*networkData{
							"bridge": {
								Name: "bridge",
								Addr: "127.0.0.1",
							},
						},
					},
				},
			},
			defaultRule: `Host("{{ .Toto }}")`,
			expected: &dynamic.Configuration{
				TCP: &dynamic.TCPConfiguration{
					Routers:           map[string]*dynamic.TCPRouter{},
					Middlewares:       map[string]*dynamic.TCPMiddleware{},
					Services:          map[string]*dynamic.TCPService{},
					ServersTransports: map[string]*dynamic.TCPServersTransport{},
				},
				UDP: &dynamic.UDPConfiguration{
					Routers:  map[string]*dynamic.UDPRouter{},
					Services: map[string]*dynamic.UDPService{},
				},
				HTTP: &dynamic.HTTPConfiguration{
					Routers:     map[string]*dynamic.Router{},
					Middlewares: map[string]*dynamic.Middleware{},
					Services: map[string]*dynamic.Service{
						"Test": {
							LoadBalancer: &dynamic.ServersLoadBalancer{
								Servers: []dynamic.Server{
									{
										URL: "http://127.0.0.1:80",
									},
								},
								PassHostHeader: Bool(true),
								ResponseForwarding: &dynamic.ResponseForwarding{
									FlushInterval: ptypes.Duration(100 * time.Millisecond),
								},
							},
						},
					},
					ServersTransports: map[string]*dynamic.ServersTransport{},
				},
				TLS: &dynamic.TLSConfiguration{
					Stores: map[string]tls.Store{},
				},
			},
		},
		{
			desc: "undefined rule",
			containers: []dockerData{
				{
					ServiceName: "Test",
					Name:        "Test",
					Labels:      map[string]string{},
					NetworkSettings: networkSettings{
						Ports: nat.PortMap{
							nat.Port("80/tcp"): []nat.PortBinding{},
						},
						Networks: map[string]*networkData{
							"bridge": {
								Name: "bridge",
								Addr: "127.0.0.1",
							},
						},
					},
				},
			},
			defaultRule: ``,
			expected: &dynamic.Configuration{
				TCP: &dynamic.TCPConfiguration{
					Routers:           map[string]*dynamic.TCPRouter{},
					Middlewares:       map[string]*dynamic.TCPMiddleware{},
					Services:          map[string]*dynamic.TCPService{},
					ServersTransports: map[string]*dynamic.TCPServersTransport{},
				},
				UDP: &dynamic.UDPConfiguration{
					Routers:  map[string]*dynamic.UDPRouter{},
					Services: map[string]*dynamic.UDPService{},
				},
				HTTP: &dynamic.HTTPConfiguration{
					Routers:     map[string]*dynamic.Router{},
					Middlewares: map[string]*dynamic.Middleware{},
					Services: map[string]*dynamic.Service{
						"Test": {
							LoadBalancer: &dynamic.ServersLoadBalancer{
								Servers: []dynamic.Server{
									{
										URL: "http://127.0.0.1:80",
									},
								},
								PassHostHeader: Bool(true),
								ResponseForwarding: &dynamic.ResponseForwarding{
									FlushInterval: ptypes.Duration(100 * time.Millisecond),
								},
							},
						},
					},
					ServersTransports: map[string]*dynamic.ServersTransport{},
				},
				TLS: &dynamic.TLSConfiguration{
					Stores: map[string]tls.Store{},
				},
			},
		},
		{
			desc: "default template rule",
			containers: []dockerData{
				{
					ServiceName: "Test",
					Name:        "Test",
					Labels:      map[string]string{},
					NetworkSettings: networkSettings{
						Ports: nat.PortMap{
							nat.Port("80/tcp"): []nat.PortBinding{},
						},
						Networks: map[string]*networkData{
							"bridge": {
								Name: "bridge",
								Addr: "127.0.0.1",
							},
						},
					},
				},
			},
			defaultRule: DefaultTemplateRule,
			expected: &dynamic.Configuration{
				TCP: &dynamic.TCPConfiguration{
					Routers:           map[string]*dynamic.TCPRouter{},
					Middlewares:       map[string]*dynamic.TCPMiddleware{},
					Services:          map[string]*dynamic.TCPService{},
					ServersTransports: map[string]*dynamic.TCPServersTransport{},
				},
				UDP: &dynamic.UDPConfiguration{
					Routers:  map[string]*dynamic.UDPRouter{},
					Services: map[string]*dynamic.UDPService{},
				},
				HTTP: &dynamic.HTTPConfiguration{
					Routers: map[string]*dynamic.Router{
						"Test": {
							Service:     "Test",
							Rule:        "Host(`Test`)",
							DefaultRule: true,
						},
					},
					Middlewares: map[string]*dynamic.Middleware{},
					Services: map[string]*dynamic.Service{
						"Test": {
							LoadBalancer: &dynamic.ServersLoadBalancer{
								Servers: []dynamic.Server{
									{
										URL: "http://127.0.0.1:80",
									},
								},
								PassHostHeader: Bool(true),
								ResponseForwarding: &dynamic.ResponseForwarding{
									FlushInterval: ptypes.Duration(100 * time.Millisecond),
								},
							},
						},
					},
					ServersTransports: map[string]*dynamic.ServersTransport{},
				},
				TLS: &dynamic.TLSConfiguration{
					Stores: map[string]tls.Store{},
				},
			},
		},
	}

	for _, test := range testCases {
		t.Run(test.desc, func(t *testing.T) {
			t.Parallel()

			p := Provider{
				Shared: Shared{
					ExposedByDefault: true,
					DefaultRule:      test.defaultRule,
				},
			}

			err := p.Init()
			require.NoError(t, err)

			for i := range len(test.containers) {
				var err error
				test.containers[i].ExtraConf, err = p.extractLabels(test.containers[i])
				require.NoError(t, err)
			}

			builder := NewDynConfBuilder(p.Shared, nil)

			configuration := builder.build(context.Background(), test.containers)

			assert.Equal(t, test.expected, configuration)
		})
	}
}

func TestDynConfBuilder_build(t *testing.T) {
	testCases := []struct {
		desc               string
		containers         []dockerData
		useBindPortIP      bool
		constraints        string
		expected           *dynamic.Configuration
		allowEmptyServices bool
	}{
		{
			desc: "invalid HTTP service definition",
			containers: []dockerData{
				{
					ServiceName: "Test",
					Name:        "Test",
					Labels: map[string]string{
						"traefik.http.services.test": "",
					},
					NetworkSettings: networkSettings{
						Ports: nat.PortMap{
							nat.Port("80/tcp"): []nat.PortBinding{},
						},
						Networks: map[string]*networkData{
							"bridge": {
								Name: "bridge",
								Addr: "127.0.0.1",
							},
						},
					},
				},
			},
			expected: &dynamic.Configuration{
				TCP: &dynamic.TCPConfiguration{
					Routers:           map[string]*dynamic.TCPRouter{},
					Middlewares:       map[string]*dynamic.TCPMiddleware{},
					Services:          map[string]*dynamic.TCPService{},
					ServersTransports: map[string]*dynamic.TCPServersTransport{},
				},
				UDP: &dynamic.UDPConfiguration{
					Routers:  map[string]*dynamic.UDPRouter{},
					Services: map[string]*dynamic.UDPService{},
				},
				HTTP: &dynamic.HTTPConfiguration{
					Routers:           map[string]*dynamic.Router{},
					Middlewares:       map[string]*dynamic.Middleware{},
					Services:          map[string]*dynamic.Service{},
					ServersTransports: map[string]*dynamic.ServersTransport{},
				},
				TLS: &dynamic.TLSConfiguration{
					Stores: map[string]tls.Store{},
				},
			},
		},
		{
			desc: "invalid TCP service definition",
			containers: []dockerData{
				{
					ServiceName: "Test",
					Name:        "Test",
					Labels: map[string]string{
						"traefik.tcp.services.test": "",
					},
					NetworkSettings: networkSettings{
						Ports: nat.PortMap{
							nat.Port("80/tcp"): []nat.PortBinding{},
						},
						Networks: map[string]*networkData{
							"bridge": {
								Name: "bridge",
								Addr: "127.0.0.1",
							},
						},
					},
				},
			},
			expected: &dynamic.Configuration{
				TCP: &dynamic.TCPConfiguration{
					Routers:           map[string]*dynamic.TCPRouter{},
					Middlewares:       map[string]*dynamic.TCPMiddleware{},
					Services:          map[string]*dynamic.TCPService{},
					ServersTransports: map[string]*dynamic.TCPServersTransport{},
				},
				UDP: &dynamic.UDPConfiguration{
					Routers:  map[string]*dynamic.UDPRouter{},
					Services: map[string]*dynamic.UDPService{},
				},
				HTTP: &dynamic.HTTPConfiguration{
					Routers:           map[string]*dynamic.Router{},
					Middlewares:       map[string]*dynamic.Middleware{},
					Services:          map[string]*dynamic.Service{},
					ServersTransports: map[string]*dynamic.ServersTransport{},
				},
				TLS: &dynamic.TLSConfiguration{
					Stores: map[string]tls.Store{},
				},
			},
		},
		{
			desc: "invalid UDP service definition",
			containers: []dockerData{
				{
					ServiceName: "Test",
					Name:        "Test",
					Labels: map[string]string{
						"traefik.udp.services.test": "",
					},
					NetworkSettings: networkSettings{
						Ports: nat.PortMap{
							nat.Port("80/udp"): []nat.PortBinding{},
						},
						Networks: map[string]*networkData{
							"bridge": {
								Name: "bridge",
								Addr: "127.0.0.1",
							},
						},
					},
				},
			},
			expected: &dynamic.Configuration{
				TCP: &dynamic.TCPConfiguration{
					Routers:           map[string]*dynamic.TCPRouter{},
					Middlewares:       map[string]*dynamic.TCPMiddleware{},
					Services:          map[string]*dynamic.TCPService{},
					ServersTransports: map[string]*dynamic.TCPServersTransport{},
				},
				UDP: &dynamic.UDPConfiguration{
					Routers:  map[string]*dynamic.UDPRouter{},
					Services: map[string]*dynamic.UDPService{},
				},
				HTTP: &dynamic.HTTPConfiguration{
					Routers:           map[string]*dynamic.Router{},
					Middlewares:       map[string]*dynamic.Middleware{},
					Services:          map[string]*dynamic.Service{},
					ServersTransports: map[string]*dynamic.ServersTransport{},
				},
				TLS: &dynamic.TLSConfiguration{
					Stores: map[string]tls.Store{},
				},
			},
		},
		{
			desc: "one container no label",
			containers: []dockerData{
				{
					ServiceName: "Test",
					Name:        "Test",
					Labels:      map[string]string{},
					NetworkSettings: networkSettings{
						Ports: nat.PortMap{
							nat.Port("80/tcp"): []nat.PortBinding{},
						},
						Networks: map[string]*networkData{
							"bridge": {
								Name: "bridge",
								Addr: "127.0.0.1",
							},
						},
					},
				},
			},
			expected: &dynamic.Configuration{
				TCP: &dynamic.TCPConfiguration{
					Routers:           map[string]*dynamic.TCPRouter{},
					Middlewares:       map[string]*dynamic.TCPMiddleware{},
					Services:          map[string]*dynamic.TCPService{},
					ServersTransports: map[string]*dynamic.TCPServersTransport{},
				},
				UDP: &dynamic.UDPConfiguration{
					Routers:  map[string]*dynamic.UDPRouter{},
					Services: map[string]*dynamic.UDPService{},
				},
				HTTP: &dynamic.HTTPConfiguration{
					Routers: map[string]*dynamic.Router{
						"Test": {
							Service:     "Test",
							Rule:        "Host(`Test.traefik.wtf`)",
							DefaultRule: true,
						},
					},
					Middlewares: map[string]*dynamic.Middleware{},
					Services: map[string]*dynamic.Service{
						"Test": {
							LoadBalancer: &dynamic.ServersLoadBalancer{
								Servers: []dynamic.Server{
									{
										URL: "http://127.0.0.1:80",
									},
								},
								PassHostHeader: Bool(true),
								ResponseForwarding: &dynamic.ResponseForwarding{
									FlushInterval: ptypes.Duration(100 * time.Millisecond),
								},
							},
						},
					},
					ServersTransports: map[string]*dynamic.ServersTransport{},
				},
				TLS: &dynamic.TLSConfiguration{
					Stores: map[string]tls.Store{},
				},
			},
		},
		{
			desc: "two containers no label",
			containers: []dockerData{
				{
					ServiceName: "Test",
					Name:        "Test",
					Labels:      map[string]string{},
					NetworkSettings: networkSettings{
						Ports: nat.PortMap{
							nat.Port("80/tcp"): []nat.PortBinding{},
						},
						Networks: map[string]*networkData{
							"bridge": {
								Name: "bridge",
								Addr: "127.0.0.1",
							},
						},
					},
				},
				{
					ServiceName: "Test2",
					Name:        "Test2",
					Labels:      map[string]string{},
					NetworkSettings: networkSettings{
						Ports: nat.PortMap{
							nat.Port("80/tcp"): []nat.PortBinding{},
						},
						Networks: map[string]*networkData{
							"bridge": {
								Name: "bridge",
								Addr: "127.0.0.2",
							},
						},
					},
				},
			},
			expected: &dynamic.Configuration{
				TCP: &dynamic.TCPConfiguration{
					Routers:           map[string]*dynamic.TCPRouter{},
					Middlewares:       map[string]*dynamic.TCPMiddleware{},
					Services:          map[string]*dynamic.TCPService{},
					ServersTransports: map[string]*dynamic.TCPServersTransport{},
				},
				UDP: &dynamic.UDPConfiguration{
					Routers:  map[string]*dynamic.UDPRouter{},
					Services: map[string]*dynamic.UDPService{},
				},
				HTTP: &dynamic.HTTPConfiguration{
					Routers: map[string]*dynamic.Router{
						"Test": {
							Service:     "Test",
							Rule:        "Host(`Test.traefik.wtf`)",
							DefaultRule: true,
						},
						"Test2": {
							Service:     "Test2",
							Rule:        "Host(`Test2.traefik.wtf`)",
							DefaultRule: true,
						},
					},
					Middlewares: map[string]*dynamic.Middleware{},
					Services: map[string]*dynamic.Service{
						"Test": {
							LoadBalancer: &dynamic.ServersLoadBalancer{
								Servers: []dynamic.Server{
									{
										URL: "http://127.0.0.1:80",
									},
								},
								PassHostHeader: Bool(true),
								ResponseForwarding: &dynamic.ResponseForwarding{
									FlushInterval: ptypes.Duration(100 * time.Millisecond),
								},
							},
						},
						"Test2": {
							LoadBalancer: &dynamic.ServersLoadBalancer{
								Servers: []dynamic.Server{
									{
										URL: "http://127.0.0.2:80",
									},
								},
								PassHostHeader: Bool(true),
								ResponseForwarding: &dynamic.ResponseForwarding{
									FlushInterval: ptypes.Duration(100 * time.Millisecond),
								},
							},
						},
					},
					ServersTransports: map[string]*dynamic.ServersTransport{},
				},
				TLS: &dynamic.TLSConfiguration{
					Stores: map[string]tls.Store{},
				},
			},
		},
		{
			desc: "two containers with same service name no label",
			containers: []dockerData{
				{
					ID:          "1",
					ServiceName: "Test",
					Name:        "Test",
					Labels:      map[string]string{},
					NetworkSettings: networkSettings{
						Ports: nat.PortMap{
							nat.Port("80/tcp"): []nat.PortBinding{},
						},
						Networks: map[string]*networkData{
							"bridge": {
								Name: "bridge",
								Addr: "127.0.0.1",
							},
						},
					},
				},
				{
					ID:          "2",
					ServiceName: "Test",
					Name:        "Test",
					Labels:      map[string]string{},
					NetworkSettings: networkSettings{
						Ports: nat.PortMap{
							nat.Port("80/tcp"): []nat.PortBinding{},
						},
						Networks: map[string]*networkData{
							"bridge": {
								Name: "bridge",
								Addr: "127.0.0.2",
							},
						},
					},
				},
			},
			expected: &dynamic.Configuration{
				TCP: &dynamic.TCPConfiguration{
					Routers:           map[string]*dynamic.TCPRouter{},
					Middlewares:       map[string]*dynamic.TCPMiddleware{},
					Services:          map[string]*dynamic.TCPService{},
					ServersTransports: map[string]*dynamic.TCPServersTransport{},
				},
				UDP: &dynamic.UDPConfiguration{
					Routers:  map[string]*dynamic.UDPRouter{},
					Services: map[string]*dynamic.UDPService{},
				},
				HTTP: &dynamic.HTTPConfiguration{
					Routers: map[string]*dynamic.Router{
						"Test": {
							Service:     "Test",
							Rule:        "Host(`Test.traefik.wtf`)",
							DefaultRule: true,
						},
					},
					Middlewares: map[string]*dynamic.Middleware{},
					Services: map[string]*dynamic.Service{
						"Test": {
							LoadBalancer: &dynamic.ServersLoadBalancer{
								Servers: []dynamic.Server{
									{
										URL: "http://127.0.0.1:80",
									},
									{
										URL: "http://127.0.0.2:80",
									},
								},
								PassHostHeader: Bool(true),
								ResponseForwarding: &dynamic.ResponseForwarding{
									FlushInterval: ptypes.Duration(100 * time.Millisecond),
								},
							},
						},
					},
					ServersTransports: map[string]*dynamic.ServersTransport{},
				},
				TLS: &dynamic.TLSConfiguration{
					Stores: map[string]tls.Store{},
				},
			},
		},
		{
			desc: "one container with label (not on server)",
			containers: []dockerData{
				{
					ServiceName: "Test",
					Name:        "Test",
					Labels: map[string]string{
						"traefik.http.services.Service1.loadbalancer.passhostheader": "true",
					},
					NetworkSettings: networkSettings{
						Ports: nat.PortMap{
							nat.Port("80/tcp"): []nat.PortBinding{},
						},
						Networks: map[string]*networkData{
							"bridge": {
								Name: "bridge",
								Addr: "127.0.0.1",
							},
						},
					},
				},
			},
			expected: &dynamic.Configuration{
				TCP: &dynamic.TCPConfiguration{
					Routers:           map[string]*dynamic.TCPRouter{},
					Middlewares:       map[string]*dynamic.TCPMiddleware{},
					Services:          map[string]*dynamic.TCPService{},
					ServersTransports: map[string]*dynamic.TCPServersTransport{},
				},
				UDP: &dynamic.UDPConfiguration{
					Routers:  map[string]*dynamic.UDPRouter{},
					Services: map[string]*dynamic.UDPService{},
				},
				HTTP: &dynamic.HTTPConfiguration{
					Routers: map[string]*dynamic.Router{
						"Test": {
							Service:     "Service1",
							Rule:        "Host(`Test.traefik.wtf`)",
							DefaultRule: true,
						},
					},
					Middlewares: map[string]*dynamic.Middleware{},
					Services: map[string]*dynamic.Service{
						"Service1": {
							LoadBalancer: &dynamic.ServersLoadBalancer{
								Servers: []dynamic.Server{
									{
										URL: "http://127.0.0.1:80",
									},
								},
								PassHostHeader: Bool(true),
								ResponseForwarding: &dynamic.ResponseForwarding{
									FlushInterval: ptypes.Duration(100 * time.Millisecond),
								},
							},
						},
					},
					ServersTransports: map[string]*dynamic.ServersTransport{},
				},
				TLS: &dynamic.TLSConfiguration{
					Stores: map[string]tls.Store{},
				},
			},
		},
		{
			desc: "one container with labels",
			containers: []dockerData{
				{
					ServiceName: "Test",
					Name:        "Test",
					Labels: map[string]string{
						"traefik.http.services.Service1.loadbalancer.passhostheader": "true",
						"traefik.http.routers.Router1.rule":                          "Host(`foo.com`)",
						"traefik.http.routers.Router1.service":                       "Service1",
					},
					NetworkSettings: networkSettings{
						Ports: nat.PortMap{
							nat.Port("80/tcp"): []nat.PortBinding{},
						},
						Networks: map[string]*networkData{
							"bridge": {
								Name: "bridge",
								Addr: "127.0.0.1",
							},
						},
					},
				},
			},
			expected: &dynamic.Configuration{
				TCP: &dynamic.TCPConfiguration{
					Routers:           map[string]*dynamic.TCPRouter{},
					Middlewares:       map[string]*dynamic.TCPMiddleware{},
					Services:          map[string]*dynamic.TCPService{},
					ServersTransports: map[string]*dynamic.TCPServersTransport{},
				},
				UDP: &dynamic.UDPConfiguration{
					Routers:  map[string]*dynamic.UDPRouter{},
					Services: map[string]*dynamic.UDPService{},
				},
				HTTP: &dynamic.HTTPConfiguration{
					Routers: map[string]*dynamic.Router{
						"Router1": {
							Service: "Service1",
							Rule:    "Host(`foo.com`)",
						},
					},
					Middlewares: map[string]*dynamic.Middleware{},
					Services: map[string]*dynamic.Service{
						"Service1": {
							LoadBalancer: &dynamic.ServersLoadBalancer{
								Servers: []dynamic.Server{
									{
										URL: "http://127.0.0.1:80",
									},
								},
								PassHostHeader: Bool(true),
								ResponseForwarding: &dynamic.ResponseForwarding{
									FlushInterval: ptypes.Duration(100 * time.Millisecond),
								},
							},
						},
					},
					ServersTransports: map[string]*dynamic.ServersTransport{},
				},
				TLS: &dynamic.TLSConfiguration{
					Stores: map[string]tls.Store{},
				},
			},
		},
		{
			desc: "one container with rule label",
			containers: []dockerData{
				{
					ServiceName: "Test",
					Name:        "Test",
					Labels: map[string]string{
						"traefik.http.routers.Router1.rule": "Host(`foo.com`)",
					},
					NetworkSettings: networkSettings{
						Ports: nat.PortMap{
							nat.Port("80/tcp"): []nat.PortBinding{},
						},
						Networks: map[string]*networkData{
							"bridge": {
								Name: "bridge",
								Addr: "127.0.0.1",
							},
						},
					},
				},
			},
			expected: &dynamic.Configuration{
				TCP: &dynamic.TCPConfiguration{
					Routers:           map[string]*dynamic.TCPRouter{},
					Middlewares:       map[string]*dynamic.TCPMiddleware{},
					Services:          map[string]*dynamic.TCPService{},
					ServersTransports: map[string]*dynamic.TCPServersTransport{},
				},
				UDP: &dynamic.UDPConfiguration{
					Routers:  map[string]*dynamic.UDPRouter{},
					Services: map[string]*dynamic.UDPService{},
				},
				HTTP: &dynamic.HTTPConfiguration{
					Middlewares: map[string]*dynamic.Middleware{},
					Services: map[string]*dynamic.Service{
						"Test": {
							LoadBalancer: &dynamic.ServersLoadBalancer{
								Servers: []dynamic.Server{
									{
										URL: "http://127.0.0.1:80",
									},
								},
								PassHostHeader: Bool(true),
								ResponseForwarding: &dynamic.ResponseForwarding{
									FlushInterval: ptypes.Duration(100 * time.Millisecond),
								},
							},
						},
					},
					Routers: map[string]*dynamic.Router{
						"Router1": {
							Service: "Test",
							Rule:    "Host(`foo.com`)",
						},
					},
					ServersTransports: map[string]*dynamic.ServersTransport{},
				},
				TLS: &dynamic.TLSConfiguration{
					Stores: map[string]tls.Store{},
				},
			},
		},
		{
			desc: "one container with rule label and one service",
			containers: []dockerData{
				{
					ServiceName: "Test",
					Name:        "Test",
					Labels: map[string]string{
						"traefik.http.routers.Router1.rule":                          "Host(`foo.com`)",
						"traefik.http.services.Service1.loadbalancer.passhostheader": "true",
					},
					NetworkSettings: networkSettings{
						Ports: nat.PortMap{
							nat.Port("80/tcp"): []nat.PortBinding{},
						},
						Networks: map[string]*networkData{
							"bridge": {
								Name: "bridge",
								Addr: "127.0.0.1",
							},
						},
					},
				},
			},
			expected: &dynamic.Configuration{
				TCP: &dynamic.TCPConfiguration{
					Routers:           map[string]*dynamic.TCPRouter{},
					Middlewares:       map[string]*dynamic.TCPMiddleware{},
					Services:          map[string]*dynamic.TCPService{},
					ServersTransports: map[string]*dynamic.TCPServersTransport{},
				},
				UDP: &dynamic.UDPConfiguration{
					Routers:  map[string]*dynamic.UDPRouter{},
					Services: map[string]*dynamic.UDPService{},
				},
				HTTP: &dynamic.HTTPConfiguration{
					Routers: map[string]*dynamic.Router{
						"Router1": {
							Service: "Service1",
							Rule:    "Host(`foo.com`)",
						},
					},
					Middlewares: map[string]*dynamic.Middleware{},
					Services: map[string]*dynamic.Service{
						"Service1": {
							LoadBalancer: &dynamic.ServersLoadBalancer{
								Servers: []dynamic.Server{
									{
										URL: "http://127.0.0.1:80",
									},
								},
								PassHostHeader: Bool(true),
								ResponseForwarding: &dynamic.ResponseForwarding{
									FlushInterval: ptypes.Duration(100 * time.Millisecond),
								},
							},
						},
					},
					ServersTransports: map[string]*dynamic.ServersTransport{},
				},
				TLS: &dynamic.TLSConfiguration{
					Stores: map[string]tls.Store{},
				},
			},
		},
		{
			desc: "one container with rule label and two services",
			containers: []dockerData{
				{
					ServiceName: "Test",
					Name:        "Test",
					Labels: map[string]string{
						"traefik.http.routers.Router1.rule":                          "Host(`foo.com`)",
						"traefik.http.services.Service1.loadbalancer.passhostheader": "true",
						"traefik.http.services.Service2.loadbalancer.passhostheader": "true",
					},
					NetworkSettings: networkSettings{
						Ports: nat.PortMap{
							nat.Port("80/tcp"): []nat.PortBinding{},
						},
						Networks: map[string]*networkData{
							"bridge": {
								Name: "bridge",
								Addr: "127.0.0.1",
							},
						},
					},
				},
			},
			expected: &dynamic.Configuration{
				TCP: &dynamic.TCPConfiguration{
					Routers:           map[string]*dynamic.TCPRouter{},
					Middlewares:       map[string]*dynamic.TCPMiddleware{},
					Services:          map[string]*dynamic.TCPService{},
					ServersTransports: map[string]*dynamic.TCPServersTransport{},
				},
				UDP: &dynamic.UDPConfiguration{
					Routers:  map[string]*dynamic.UDPRouter{},
					Services: map[string]*dynamic.UDPService{},
				},
				HTTP: &dynamic.HTTPConfiguration{
					Routers:     map[string]*dynamic.Router{},
					Middlewares: map[string]*dynamic.Middleware{},
					Services: map[string]*dynamic.Service{
						"Service1": {
							LoadBalancer: &dynamic.ServersLoadBalancer{
								Servers: []dynamic.Server{
									{
										URL: "http://127.0.0.1:80",
									},
								},
								PassHostHeader: Bool(true),
								ResponseForwarding: &dynamic.ResponseForwarding{
									FlushInterval: ptypes.Duration(100 * time.Millisecond),
								},
							},
						},
						"Service2": {
							LoadBalancer: &dynamic.ServersLoadBalancer{
								Servers: []dynamic.Server{
									{
										URL: "http://127.0.0.1:80",
									},
								},
								PassHostHeader: Bool(true),
								ResponseForwarding: &dynamic.ResponseForwarding{
									FlushInterval: ptypes.Duration(100 * time.Millisecond),
								},
							},
						},
					},
					ServersTransports: map[string]*dynamic.ServersTransport{},
				},
				TLS: &dynamic.TLSConfiguration{
					Stores: map[string]tls.Store{},
				},
			},
		},
		{
			desc: "one router, one specified but undefined service -> specified one is assigned, but automatic is created instead",
			containers: []dockerData{
				{
					ServiceName: "Test",
					Name:        "Test",
					Labels: map[string]string{
						"traefik.http.routers.Router1.rule":    "Host(`foo.com`)",
						"traefik.http.routers.Router1.service": "Service1",
					},
					NetworkSettings: networkSettings{
						Ports: nat.PortMap{
							nat.Port("80/tcp"): []nat.PortBinding{},
						},
						Networks: map[string]*networkData{
							"bridge": {
								Name: "bridge",
								Addr: "127.0.0.1",
							},
						},
					},
				},
			},
			expected: &dynamic.Configuration{
				TCP: &dynamic.TCPConfiguration{
					Routers:           map[string]*dynamic.TCPRouter{},
					Middlewares:       map[string]*dynamic.TCPMiddleware{},
					Services:          map[string]*dynamic.TCPService{},
					ServersTransports: map[string]*dynamic.TCPServersTransport{},
				},
				UDP: &dynamic.UDPConfiguration{
					Routers:  map[string]*dynamic.UDPRouter{},
					Services: map[string]*dynamic.UDPService{},
				},
				HTTP: &dynamic.HTTPConfiguration{
					Routers: map[string]*dynamic.Router{
						"Router1": {
							Service: "Service1",
							Rule:    "Host(`foo.com`)",
						},
					},
					Middlewares: map[string]*dynamic.Middleware{},
					Services: map[string]*dynamic.Service{
						"Test": {
							LoadBalancer: &dynamic.ServersLoadBalancer{
								Servers: []dynamic.Server{
									{
										URL: "http://127.0.0.1:80",
									},
								},
								PassHostHeader: Bool(true),
								ResponseForwarding: &dynamic.ResponseForwarding{
									FlushInterval: ptypes.Duration(100 * time.Millisecond),
								},
							},
						},
					},
					ServersTransports: map[string]*dynamic.ServersTransport{},
				},
				TLS: &dynamic.TLSConfiguration{
					Stores: map[string]tls.Store{},
				},
			},
		},
		{
			desc: "two containers with same service name and different passhostheader",
			containers: []dockerData{
				{
					ID:          "1",
					ServiceName: "Test",
					Name:        "Test",
					Labels: map[string]string{
						"traefik.http.services.Service1.loadbalancer.passhostheader": "true",
					},
					NetworkSettings: networkSettings{
						Ports: nat.PortMap{
							nat.Port("80/tcp"): []nat.PortBinding{},
						},
						Networks: map[string]*networkData{
							"bridge": {
								Name: "bridge",
								Addr: "127.0.0.1",
							},
						},
					},
				},
				{
					ID:          "2",
					ServiceName: "Test",
					Name:        "Test",
					Labels: map[string]string{
						"traefik.http.services.Service1.loadbalancer.passhostheader": "false",
					},
					NetworkSettings: networkSettings{
						Ports: nat.PortMap{
							nat.Port("80/tcp"): []nat.PortBinding{},
						},
						Networks: map[string]*networkData{
							"bridge": {
								Name: "bridge",
								Addr: "127.0.0.2",
							},
						},
					},
				},
			},
			expected: &dynamic.Configuration{
				TCP: &dynamic.TCPConfiguration{
					Routers:           map[string]*dynamic.TCPRouter{},
					Middlewares:       map[string]*dynamic.TCPMiddleware{},
					Services:          map[string]*dynamic.TCPService{},
					ServersTransports: map[string]*dynamic.TCPServersTransport{},
				},
				UDP: &dynamic.UDPConfiguration{
					Routers:  map[string]*dynamic.UDPRouter{},
					Services: map[string]*dynamic.UDPService{},
				},
				HTTP: &dynamic.HTTPConfiguration{
					Routers: map[string]*dynamic.Router{
						"Test": {
							Service:     "Service1",
							Rule:        "Host(`Test.traefik.wtf`)",
							DefaultRule: true,
						},
					},
					Middlewares:       map[string]*dynamic.Middleware{},
					Services:          map[string]*dynamic.Service{},
					ServersTransports: map[string]*dynamic.ServersTransport{},
				},
				TLS: &dynamic.TLSConfiguration{
					Stores: map[string]tls.Store{},
				},
			},
		},
		{
			desc: "three containers with same service name and different passhostheader",
			containers: []dockerData{
				{
					ID:          "1",
					ServiceName: "Test",
					Name:        "Test",
					Labels: map[string]string{
						"traefik.http.services.Service1.loadbalancer.passhostheader": "false",
					},
					NetworkSettings: networkSettings{
						Ports: nat.PortMap{
							nat.Port("80/tcp"): []nat.PortBinding{},
						},
						Networks: map[string]*networkData{
							"bridge": {
								Name: "bridge",
								Addr: "127.0.0.1",
							},
						},
					},
				},
				{
					ID:          "2",
					ServiceName: "Test",
					Name:        "Test",
					Labels: map[string]string{
						"traefik.http.services.Service1.loadbalancer.passhostheader": "true",
					},
					NetworkSettings: networkSettings{
						Ports: nat.PortMap{
							nat.Port("80/tcp"): []nat.PortBinding{},
						},
						Networks: map[string]*networkData{
							"bridge": {
								Name: "bridge",
								Addr: "127.0.0.2",
							},
						},
					},
				},
				{
					ID:          "3",
					ServiceName: "Test",
					Name:        "Test",
					Labels: map[string]string{
						"traefik.http.services.Service1.loadbalancer.passhostheader": "true",
					},
					NetworkSettings: networkSettings{
						Ports: nat.PortMap{
							nat.Port("80/tcp"): []nat.PortBinding{},
						},
						Networks: map[string]*networkData{
							"bridge": {
								Name: "bridge",
								Addr: "127.0.0.2",
							},
						},
					},
				},
			},
			expected: &dynamic.Configuration{
				TCP: &dynamic.TCPConfiguration{
					Routers:           map[string]*dynamic.TCPRouter{},
					Middlewares:       map[string]*dynamic.TCPMiddleware{},
					Services:          map[string]*dynamic.TCPService{},
					ServersTransports: map[string]*dynamic.TCPServersTransport{},
				},
				UDP: &dynamic.UDPConfiguration{
					Routers:  map[string]*dynamic.UDPRouter{},
					Services: map[string]*dynamic.UDPService{},
				},
				HTTP: &dynamic.HTTPConfiguration{
					Routers: map[string]*dynamic.Router{
						"Test": {
							Service:     "Service1",
							Rule:        "Host(`Test.traefik.wtf`)",
							DefaultRule: true,
						},
					},
					Middlewares:       map[string]*dynamic.Middleware{},
					Services:          map[string]*dynamic.Service{},
					ServersTransports: map[string]*dynamic.ServersTransport{},
				},
				TLS: &dynamic.TLSConfiguration{
					Stores: map[string]tls.Store{},
				},
			},
		},
		{
			desc: "two containers with same service name and same LB methods",
			containers: []dockerData{
				{
					ID:          "1",
					ServiceName: "Test",
					Name:        "Test",
					Labels: map[string]string{
						"traefik.http.services.Service1.loadbalancer.passhostheader": "true",
					},
					NetworkSettings: networkSettings{
						Ports: nat.PortMap{
							nat.Port("80/tcp"): []nat.PortBinding{},
						},
						Networks: map[string]*networkData{
							"bridge": {
								Name: "bridge",
								Addr: "127.0.0.1",
							},
						},
					},
				},
				{
					ID:          "2",
					ServiceName: "Test",
					Name:        "Test",
					Labels: map[string]string{
						"traefik.http.services.Service1.loadbalancer.passhostheader": "true",
					},
					NetworkSettings: networkSettings{
						Ports: nat.PortMap{
							nat.Port("80/tcp"): []nat.PortBinding{},
						},
						Networks: map[string]*networkData{
							"bridge": {
								Name: "bridge",
								Addr: "127.0.0.2",
							},
						},
					},
				},
			},
			expected: &dynamic.Configuration{
				TCP: &dynamic.TCPConfiguration{
					Routers:           map[string]*dynamic.TCPRouter{},
					Middlewares:       map[string]*dynamic.TCPMiddleware{},
					Services:          map[string]*dynamic.TCPService{},
					ServersTransports: map[string]*dynamic.TCPServersTransport{},
				},
				UDP: &dynamic.UDPConfiguration{
					Routers:  map[string]*dynamic.UDPRouter{},
					Services: map[string]*dynamic.UDPService{},
				},
				HTTP: &dynamic.HTTPConfiguration{
					Routers: map[string]*dynamic.Router{
						"Test": {
							Service:     "Service1",
							Rule:        "Host(`Test.traefik.wtf`)",
							DefaultRule: true,
						},
					},
					Middlewares: map[string]*dynamic.Middleware{},
					Services: map[string]*dynamic.Service{
						"Service1": {
							LoadBalancer: &dynamic.ServersLoadBalancer{
								Servers: []dynamic.Server{
									{
										URL: "http://127.0.0.1:80",
									},
									{
										URL: "http://127.0.0.2:80",
									},
								},
								PassHostHeader: Bool(true),
								ResponseForwarding: &dynamic.ResponseForwarding{
									FlushInterval: ptypes.Duration(100 * time.Millisecond),
								},
							},
						},
					},
					ServersTransports: map[string]*dynamic.ServersTransport{},
				},
				TLS: &dynamic.TLSConfiguration{
					Stores: map[string]tls.Store{},
				},
			},
		},
		{
			desc: "one container with InFlightReq in label (default value)",
			containers: []dockerData{
				{
					ServiceName: "Test",
					Name:        "Test",
					Labels: map[string]string{
						"traefik.http.middlewares.Middleware1.inflightreq.amount": "42",
					},
					NetworkSettings: networkSettings{
						Ports: nat.PortMap{
							nat.Port("80/tcp"): []nat.PortBinding{},
						},
						Networks: map[string]*networkData{
							"bridge": {
								Name: "bridge",
								Addr: "127.0.0.1",
							},
						},
					},
				},
			},
			expected: &dynamic.Configuration{
				TCP: &dynamic.TCPConfiguration{
					Routers:           map[string]*dynamic.TCPRouter{},
					Middlewares:       map[string]*dynamic.TCPMiddleware{},
					Services:          map[string]*dynamic.TCPService{},
					ServersTransports: map[string]*dynamic.TCPServersTransport{},
				},
				UDP: &dynamic.UDPConfiguration{
					Routers:  map[string]*dynamic.UDPRouter{},
					Services: map[string]*dynamic.UDPService{},
				},
				HTTP: &dynamic.HTTPConfiguration{
					Routers: map[string]*dynamic.Router{
						"Test": {
							Service:     "Test",
							Rule:        "Host(`Test.traefik.wtf`)",
							DefaultRule: true,
						},
					},
					Services: map[string]*dynamic.Service{
						"Test": {
							LoadBalancer: &dynamic.ServersLoadBalancer{
								Servers: []dynamic.Server{
									{
										URL: "http://127.0.0.1:80",
									},
								},
								PassHostHeader: Bool(true),
								ResponseForwarding: &dynamic.ResponseForwarding{
									FlushInterval: ptypes.Duration(100 * time.Millisecond),
								},
							},
						},
					},
					Middlewares: map[string]*dynamic.Middleware{
						"Middleware1": {
							InFlightReq: &dynamic.InFlightReq{
								Amount: 42,
							},
						},
					},
					ServersTransports: map[string]*dynamic.ServersTransport{},
				},
				TLS: &dynamic.TLSConfiguration{
					Stores: map[string]tls.Store{},
				},
			},
		},
		{
			desc: "two containers with two identical middlewares",
			containers: []dockerData{
				{
					ID:          "1",
					ServiceName: "Test",
					Name:        "Test",
					Labels: map[string]string{
						"traefik.http.middlewares.Middleware1.inflightreq.amount": "42",
					},
					NetworkSettings: networkSettings{
						Ports: nat.PortMap{
							nat.Port("80/tcp"): []nat.PortBinding{},
						},
						Networks: map[string]*networkData{
							"bridge": {
								Name: "bridge",
								Addr: "127.0.0.1",
							},
						},
					},
				},
				{
					ID:          "2",
					ServiceName: "Test",
					Name:        "Test",
					Labels: map[string]string{
						"traefik.http.middlewares.Middleware1.inflightreq.amount": "42",
					},
					NetworkSettings: networkSettings{
						Ports: nat.PortMap{
							nat.Port("80/tcp"): []nat.PortBinding{},
						},
						Networks: map[string]*networkData{
							"bridge": {
								Name: "bridge",
								Addr: "127.0.0.2",
							},
						},
					},
				},
			},
			expected: &dynamic.Configuration{
				TCP: &dynamic.TCPConfiguration{
					Routers:           map[string]*dynamic.TCPRouter{},
					Middlewares:       map[string]*dynamic.TCPMiddleware{},
					Services:          map[string]*dynamic.TCPService{},
					ServersTransports: map[string]*dynamic.TCPServersTransport{},
				},
				UDP: &dynamic.UDPConfiguration{
					Routers:  map[string]*dynamic.UDPRouter{},
					Services: map[string]*dynamic.UDPService{},
				},
				HTTP: &dynamic.HTTPConfiguration{
					Routers: map[string]*dynamic.Router{
						"Test": {
							Service:     "Test",
							Rule:        "Host(`Test.traefik.wtf`)",
							DefaultRule: true,
						},
					},
					Middlewares: map[string]*dynamic.Middleware{
						"Middleware1": {
							InFlightReq: &dynamic.InFlightReq{
								Amount: 42,
							},
						},
					},
					Services: map[string]*dynamic.Service{
						"Test": {
							LoadBalancer: &dynamic.ServersLoadBalancer{
								Servers: []dynamic.Server{
									{
										URL: "http://127.0.0.1:80",
									},
									{
										URL: "http://127.0.0.2:80",
									},
								},
								PassHostHeader: Bool(true),
								ResponseForwarding: &dynamic.ResponseForwarding{
									FlushInterval: ptypes.Duration(100 * time.Millisecond),
								},
							},
						},
					},
					ServersTransports: map[string]*dynamic.ServersTransport{},
				},
				TLS: &dynamic.TLSConfiguration{
					Stores: map[string]tls.Store{},
				},
			},
		},
		{
			desc: "two containers with two different middlewares with same name",
			containers: []dockerData{
				{
					ID:          "1",
					ServiceName: "Test",
					Name:        "Test",
					Labels: map[string]string{
						"traefik.http.middlewares.Middleware1.inflightreq.amount": "42",
					},
					NetworkSettings: networkSettings{
						Ports: nat.PortMap{
							nat.Port("80/tcp"): []nat.PortBinding{},
						},
						Networks: map[string]*networkData{
							"bridge": {
								Name: "bridge",
								Addr: "127.0.0.1",
							},
						},
					},
				},
				{
					ID:          "2",
					ServiceName: "Test",
					Name:        "Test",
					Labels: map[string]string{
						"traefik.http.middlewares.Middleware1.inflightreq.amount": "41",
					},
					NetworkSettings: networkSettings{
						Ports: nat.PortMap{
							nat.Port("80/tcp"): []nat.PortBinding{},
						},
						Networks: map[string]*networkData{
							"bridge": {
								Name: "bridge",
								Addr: "127.0.0.2",
							},
						},
					},
				},
			},
			expected: &dynamic.Configuration{
				TCP: &dynamic.TCPConfiguration{
					Routers:           map[string]*dynamic.TCPRouter{},
					Middlewares:       map[string]*dynamic.TCPMiddleware{},
					Services:          map[string]*dynamic.TCPService{},
					ServersTransports: map[string]*dynamic.TCPServersTransport{},
				},
				UDP: &dynamic.UDPConfiguration{
					Routers:  map[string]*dynamic.UDPRouter{},
					Services: map[string]*dynamic.UDPService{},
				},
				HTTP: &dynamic.HTTPConfiguration{
					Routers: map[string]*dynamic.Router{
						"Test": {
							Service:     "Test",
							Rule:        "Host(`Test.traefik.wtf`)",
							DefaultRule: true,
						},
					},
					Middlewares: map[string]*dynamic.Middleware{},
					Services: map[string]*dynamic.Service{
						"Test": {
							LoadBalancer: &dynamic.ServersLoadBalancer{
								Servers: []dynamic.Server{
									{
										URL: "http://127.0.0.1:80",
									},
									{
										URL: "http://127.0.0.2:80",
									},
								},
								PassHostHeader: Bool(true),
								ResponseForwarding: &dynamic.ResponseForwarding{
									FlushInterval: ptypes.Duration(100 * time.Millisecond),
								},
							},
						},
					},
					ServersTransports: map[string]*dynamic.ServersTransport{},
				},
				TLS: &dynamic.TLSConfiguration{
					Stores: map[string]tls.Store{},
				},
			},
		},
		{
			desc: "three containers with different middlewares with same name",
			containers: []dockerData{
				{
					ID:          "1",
					ServiceName: "Test",
					Name:        "Test",
					Labels: map[string]string{
						"traefik.http.middlewares.Middleware1.inflightreq.amount": "42",
					},
					NetworkSettings: networkSettings{
						Ports: nat.PortMap{
							nat.Port("80/tcp"): []nat.PortBinding{},
						},
						Networks: map[string]*networkData{
							"bridge": {
								Name: "bridge",
								Addr: "127.0.0.1",
							},
						},
					},
				},
				{
					ID:          "2",
					ServiceName: "Test",
					Name:        "Test",
					Labels: map[string]string{
						"traefik.http.middlewares.Middleware1.inflightreq.amount": "41",
					},
					NetworkSettings: networkSettings{
						Ports: nat.PortMap{
							nat.Port("80/tcp"): []nat.PortBinding{},
						},
						Networks: map[string]*networkData{
							"bridge": {
								Name: "bridge",
								Addr: "127.0.0.2",
							},
						},
					},
				},
				{
					ID:          "3",
					ServiceName: "Test",
					Name:        "Test",
					Labels: map[string]string{
						"traefik.http.middlewares.Middleware1.inflightreq.amount": "40",
					},
					NetworkSettings: networkSettings{
						Ports: nat.PortMap{
							nat.Port("80/tcp"): []nat.PortBinding{},
						},
						Networks: map[string]*networkData{
							"bridge": {
								Name: "bridge",
								Addr: "127.0.0.3",
							},
						},
					},
				},
			},
			expected: &dynamic.Configuration{
				TCP: &dynamic.TCPConfiguration{
					Routers:           map[string]*dynamic.TCPRouter{},
					Middlewares:       map[string]*dynamic.TCPMiddleware{},
					Services:          map[string]*dynamic.TCPService{},
					ServersTransports: map[string]*dynamic.TCPServersTransport{},
				},
				UDP: &dynamic.UDPConfiguration{
					Routers:  map[string]*dynamic.UDPRouter{},
					Services: map[string]*dynamic.UDPService{},
				},
				HTTP: &dynamic.HTTPConfiguration{
					Routers: map[string]*dynamic.Router{
						"Test": {
							Service:     "Test",
							Rule:        "Host(`Test.traefik.wtf`)",
							DefaultRule: true,
						},
					},
					Middlewares: map[string]*dynamic.Middleware{},
					Services: map[string]*dynamic.Service{
						"Test": {
							LoadBalancer: &dynamic.ServersLoadBalancer{
								Servers: []dynamic.Server{
									{
										URL: "http://127.0.0.1:80",
									},
									{
										URL: "http://127.0.0.2:80",
									},
									{
										URL: "http://127.0.0.3:80",
									},
								},
								PassHostHeader: Bool(true),
								ResponseForwarding: &dynamic.ResponseForwarding{
									FlushInterval: ptypes.Duration(100 * time.Millisecond),
								},
							},
						},
					},
					ServersTransports: map[string]*dynamic.ServersTransport{},
				},
				TLS: &dynamic.TLSConfiguration{
					Stores: map[string]tls.Store{},
				},
			},
		},
		{
			desc: "two containers with two different routers with same name",
			containers: []dockerData{
				{
					ID:          "1",
					ServiceName: "Test",
					Name:        "Test",
					Labels: map[string]string{
						"traefik.http.routers.Router1.rule": "Host(`foo.com`)",
					},
					NetworkSettings: networkSettings{
						Ports: nat.PortMap{
							nat.Port("80/tcp"): []nat.PortBinding{},
						},
						Networks: map[string]*networkData{
							"bridge": {
								Name: "bridge",
								Addr: "127.0.0.1",
							},
						},
					},
				},
				{
					ID:          "2",
					ServiceName: "Test",
					Name:        "Test",
					Labels: map[string]string{
						"traefik.http.routers.Router1.rule": "Host(`bar.com`)",
					},
					NetworkSettings: networkSettings{
						Ports: nat.PortMap{
							nat.Port("80/tcp"): []nat.PortBinding{},
						},
						Networks: map[string]*networkData{
							"bridge": {
								Name: "bridge",
								Addr: "127.0.0.2",
							},
						},
					},
				},
			},
			expected: &dynamic.Configuration{
				TCP: &dynamic.TCPConfiguration{
					Routers:           map[string]*dynamic.TCPRouter{},
					Middlewares:       map[string]*dynamic.TCPMiddleware{},
					Services:          map[string]*dynamic.TCPService{},
					ServersTransports: map[string]*dynamic.TCPServersTransport{},
				},
				UDP: &dynamic.UDPConfiguration{
					Routers:  map[string]*dynamic.UDPRouter{},
					Services: map[string]*dynamic.UDPService{},
				},
				HTTP: &dynamic.HTTPConfiguration{
					Routers:     map[string]*dynamic.Router{},
					Middlewares: map[string]*dynamic.Middleware{},
					Services: map[string]*dynamic.Service{
						"Test": {
							LoadBalancer: &dynamic.ServersLoadBalancer{
								Servers: []dynamic.Server{
									{
										URL: "http://127.0.0.1:80",
									},
									{
										URL: "http://127.0.0.2:80",
									},
								},
								PassHostHeader: Bool(true),
								ResponseForwarding: &dynamic.ResponseForwarding{
									FlushInterval: ptypes.Duration(100 * time.Millisecond),
								},
							},
						},
					},
					ServersTransports: map[string]*dynamic.ServersTransport{},
				},
				TLS: &dynamic.TLSConfiguration{
					Stores: map[string]tls.Store{},
				},
			},
		},
		{
			desc: "three containers with different routers with same name",
			containers: []dockerData{
				{
					ID:          "1",
					ServiceName: "Test",
					Name:        "Test",
					Labels: map[string]string{
						"traefik.http.routers.Router1.rule": "Host(`foo.com`)",
					},
					NetworkSettings: networkSettings{
						Ports: nat.PortMap{
							nat.Port("80/tcp"): []nat.PortBinding{},
						},
						Networks: map[string]*networkData{
							"bridge": {
								Name: "bridge",
								Addr: "127.0.0.1",
							},
						},
					},
				},
				{
					ID:          "2",
					ServiceName: "Test",
					Name:        "Test",
					Labels: map[string]string{
						"traefik.http.routers.Router1.rule": "Host(`bar.com`)",
					},
					NetworkSettings: networkSettings{
						Ports: nat.PortMap{
							nat.Port("80/tcp"): []nat.PortBinding{},
						},
						Networks: map[string]*networkData{
							"bridge": {
								Name: "bridge",
								Addr: "127.0.0.2",
							},
						},
					},
				},
				{
					ID:          "3",
					ServiceName: "Test",
					Name:        "Test",
					Labels: map[string]string{
						"traefik.http.routers.Router1.rule": "Host(`foobar.com`)",
					},
					NetworkSettings: networkSettings{
						Ports: nat.PortMap{
							nat.Port("80/tcp"): []nat.PortBinding{},
						},
						Networks: map[string]*networkData{
							"bridge": {
								Name: "bridge",
								Addr: "127.0.0.3",
							},
						},
					},
				},
			},
			expected: &dynamic.Configuration{
				TCP: &dynamic.TCPConfiguration{
					Routers:           map[string]*dynamic.TCPRouter{},
					Middlewares:       map[string]*dynamic.TCPMiddleware{},
					Services:          map[string]*dynamic.TCPService{},
					ServersTransports: map[string]*dynamic.TCPServersTransport{},
				},
				UDP: &dynamic.UDPConfiguration{
					Routers:  map[string]*dynamic.UDPRouter{},
					Services: map[string]*dynamic.UDPService{},
				},
				HTTP: &dynamic.HTTPConfiguration{
					Routers:     map[string]*dynamic.Router{},
					Middlewares: map[string]*dynamic.Middleware{},
					Services: map[string]*dynamic.Service{
						"Test": {
							LoadBalancer: &dynamic.ServersLoadBalancer{
								Servers: []dynamic.Server{
									{
										URL: "http://127.0.0.1:80",
									},
									{
										URL: "http://127.0.0.2:80",
									},
									{
										URL: "http://127.0.0.3:80",
									},
								},
								PassHostHeader: Bool(true),
								ResponseForwarding: &dynamic.ResponseForwarding{
									FlushInterval: ptypes.Duration(100 * time.Millisecond),
								},
							},
						},
					},
					ServersTransports: map[string]*dynamic.ServersTransport{},
				},
				TLS: &dynamic.TLSConfiguration{
					Stores: map[string]tls.Store{},
				},
			},
		},
		{
			desc: "two containers with two identical routers",
			containers: []dockerData{
				{
					ID:          "1",
					ServiceName: "Test",
					Name:        "Test",
					Labels: map[string]string{
						"traefik.http.routers.Router1.rule": "Host(`foo.com`)",
					},
					NetworkSettings: networkSettings{
						Ports: nat.PortMap{
							nat.Port("80/tcp"): []nat.PortBinding{},
						},
						Networks: map[string]*networkData{
							"bridge": {
								Name: "bridge",
								Addr: "127.0.0.1",
							},
						},
					},
				},
				{
					ID:          "2",
					ServiceName: "Test",
					Name:        "Test",
					Labels: map[string]string{
						"traefik.http.routers.Router1.rule": "Host(`foo.com`)",
					},
					NetworkSettings: networkSettings{
						Ports: nat.PortMap{
							nat.Port("80/tcp"): []nat.PortBinding{},
						},
						Networks: map[string]*networkData{
							"bridge": {
								Name: "bridge",
								Addr: "127.0.0.2",
							},
						},
					},
				},
			},
			expected: &dynamic.Configuration{
				TCP: &dynamic.TCPConfiguration{
					Routers:           map[string]*dynamic.TCPRouter{},
					Middlewares:       map[string]*dynamic.TCPMiddleware{},
					Services:          map[string]*dynamic.TCPService{},
					ServersTransports: map[string]*dynamic.TCPServersTransport{},
				},
				UDP: &dynamic.UDPConfiguration{
					Routers:  map[string]*dynamic.UDPRouter{},
					Services: map[string]*dynamic.UDPService{},
				},
				HTTP: &dynamic.HTTPConfiguration{
					Routers: map[string]*dynamic.Router{
						"Router1": {
							Service: "Test",
							Rule:    "Host(`foo.com`)",
						},
					},
					Middlewares: map[string]*dynamic.Middleware{},
					Services: map[string]*dynamic.Service{
						"Test": {
							LoadBalancer: &dynamic.ServersLoadBalancer{
								Servers: []dynamic.Server{
									{
										URL: "http://127.0.0.1:80",
									},
									{
										URL: "http://127.0.0.2:80",
									},
								},
								PassHostHeader: Bool(true),
								ResponseForwarding: &dynamic.ResponseForwarding{
									FlushInterval: ptypes.Duration(100 * time.Millisecond),
								},
							},
						},
					},
					ServersTransports: map[string]*dynamic.ServersTransport{},
				},
				TLS: &dynamic.TLSConfiguration{
					Stores: map[string]tls.Store{},
				},
			},
		},
		{
			desc: "two containers with two identical router rules and different service names",
			containers: []dockerData{
				{
					ServiceName: "Test",
					Name:        "Test",
					Labels: map[string]string{
						"traefik.http.routers.Router1.rule": "Host(`foo.com`)",
					},
					NetworkSettings: networkSettings{
						Ports: nat.PortMap{
							nat.Port("80/tcp"): []nat.PortBinding{},
						},
						Networks: map[string]*networkData{
							"bridge": {
								Name: "bridge",
								Addr: "127.0.0.1",
							},
						},
					},
				},
				{
					ServiceName: "Test2",
					Name:        "Test",
					Labels: map[string]string{
						"traefik.http.routers.Router1.rule": "Host(`foo.com`)",
					},
					NetworkSettings: networkSettings{
						Ports: nat.PortMap{
							nat.Port("80/tcp"): []nat.PortBinding{},
						},
						Networks: map[string]*networkData{
							"bridge": {
								Name: "bridge",
								Addr: "127.0.0.2",
							},
						},
					},
				},
			},
			expected: &dynamic.Configuration{
				TCP: &dynamic.TCPConfiguration{
					Routers:           map[string]*dynamic.TCPRouter{},
					Middlewares:       map[string]*dynamic.TCPMiddleware{},
					Services:          map[string]*dynamic.TCPService{},
					ServersTransports: map[string]*dynamic.TCPServersTransport{},
				},
				UDP: &dynamic.UDPConfiguration{
					Routers:  map[string]*dynamic.UDPRouter{},
					Services: map[string]*dynamic.UDPService{},
				},
				HTTP: &dynamic.HTTPConfiguration{
					Routers:     map[string]*dynamic.Router{},
					Middlewares: map[string]*dynamic.Middleware{},
					Services: map[string]*dynamic.Service{
						"Test": {
							LoadBalancer: &dynamic.ServersLoadBalancer{
								Servers: []dynamic.Server{
									{
										URL: "http://127.0.0.1:80",
									},
								},
								PassHostHeader: Bool(true),
								ResponseForwarding: &dynamic.ResponseForwarding{
									FlushInterval: ptypes.Duration(100 * time.Millisecond),
								},
							},
						},
						"Test2": {
							LoadBalancer: &dynamic.ServersLoadBalancer{
								Servers: []dynamic.Server{
									{
										URL: "http://127.0.0.2:80",
									},
								},
								PassHostHeader: Bool(true),
								ResponseForwarding: &dynamic.ResponseForwarding{
									FlushInterval: ptypes.Duration(100 * time.Millisecond),
								},
							},
						},
					},
					ServersTransports: map[string]*dynamic.ServersTransport{},
				},
				TLS: &dynamic.TLSConfiguration{
					Stores: map[string]tls.Store{},
				},
			},
		},
		{
			desc: "one container with bad label",
			containers: []dockerData{
				{
					ServiceName: "Test",
					Name:        "Test",
					Labels: map[string]string{
						"traefik.wrong.label": "42",
					},
					NetworkSettings: networkSettings{
						Ports: nat.PortMap{
							nat.Port("80/tcp"): []nat.PortBinding{},
						},
						Networks: map[string]*networkData{
							"bridge": {
								Name: "bridge",
								Addr: "127.0.0.1",
							},
						},
					},
				},
			},
			expected: &dynamic.Configuration{
				TCP: &dynamic.TCPConfiguration{
					Routers:           map[string]*dynamic.TCPRouter{},
					Middlewares:       map[string]*dynamic.TCPMiddleware{},
					Services:          map[string]*dynamic.TCPService{},
					ServersTransports: map[string]*dynamic.TCPServersTransport{},
				},
				UDP: &dynamic.UDPConfiguration{
					Routers:  map[string]*dynamic.UDPRouter{},
					Services: map[string]*dynamic.UDPService{},
				},
				HTTP: &dynamic.HTTPConfiguration{
					Routers: map[string]*dynamic.Router{
						"Test": {
							Service:     "Test",
							Rule:        "Host(`Test.traefik.wtf`)",
							DefaultRule: true,
						},
					},
					Middlewares: map[string]*dynamic.Middleware{},
					Services: map[string]*dynamic.Service{
						"Test": {
							LoadBalancer: &dynamic.ServersLoadBalancer{
								Servers: []dynamic.Server{
									{
										URL: "http://127.0.0.1:80",
									},
								},
								PassHostHeader: Bool(true),
								ResponseForwarding: &dynamic.ResponseForwarding{
									FlushInterval: ptypes.Duration(100 * time.Millisecond),
								},
							},
						},
					},
					ServersTransports: map[string]*dynamic.ServersTransport{},
				},
				TLS: &dynamic.TLSConfiguration{
					Stores: map[string]tls.Store{},
				},
			},
		},
		{
			desc: "one container with label port",
			containers: []dockerData{
				{
					ServiceName: "Test",
					Name:        "Test",
					Labels: map[string]string{
						"traefik.http.services.Service1.LoadBalancer.server.scheme": "h2c",
						"traefik.http.services.Service1.LoadBalancer.server.port":   "8080",
					},
					NetworkSettings: networkSettings{
						Ports: nat.PortMap{
							nat.Port("80/tcp"): []nat.PortBinding{},
						},
						Networks: map[string]*networkData{
							"bridge": {
								Name: "bridge",
								Addr: "127.0.0.1",
							},
						},
					},
				},
			},
			expected: &dynamic.Configuration{
				TCP: &dynamic.TCPConfiguration{
					Routers:           map[string]*dynamic.TCPRouter{},
					Middlewares:       map[string]*dynamic.TCPMiddleware{},
					Services:          map[string]*dynamic.TCPService{},
					ServersTransports: map[string]*dynamic.TCPServersTransport{},
				},
				UDP: &dynamic.UDPConfiguration{
					Routers:  map[string]*dynamic.UDPRouter{},
					Services: map[string]*dynamic.UDPService{},
				},
				HTTP: &dynamic.HTTPConfiguration{
					Routers: map[string]*dynamic.Router{
						"Test": {
							Service:     "Service1",
							Rule:        "Host(`Test.traefik.wtf`)",
							DefaultRule: true,
						},
					},
					Middlewares: map[string]*dynamic.Middleware{},
					Services: map[string]*dynamic.Service{
						"Service1": {
							LoadBalancer: &dynamic.ServersLoadBalancer{
								Servers: []dynamic.Server{
									{
										URL: "h2c://127.0.0.1:8080",
									},
								},
								PassHostHeader: Bool(true),
								ResponseForwarding: &dynamic.ResponseForwarding{
									FlushInterval: ptypes.Duration(100 * time.Millisecond),
								},
							},
						},
					},
					ServersTransports: map[string]*dynamic.ServersTransport{},
				},
				TLS: &dynamic.TLSConfiguration{
					Stores: map[string]tls.Store{},
				},
			},
		},
		{
			desc: "one container with label port on two services",
			containers: []dockerData{
				{
					ServiceName: "Test",
					Name:        "Test",
					Labels: map[string]string{
						"traefik.http.services.Service1.LoadBalancer.server.port": "",
						"traefik.http.services.Service2.LoadBalancer.server.port": "8080",
					},
					NetworkSettings: networkSettings{
						Ports: nat.PortMap{
							nat.Port("80/tcp"): []nat.PortBinding{},
						},
						Networks: map[string]*networkData{
							"bridge": {
								Name: "bridge",
								Addr: "127.0.0.1",
							},
						},
					},
				},
			},
			expected: &dynamic.Configuration{
				TCP: &dynamic.TCPConfiguration{
					Routers:           map[string]*dynamic.TCPRouter{},
					Middlewares:       map[string]*dynamic.TCPMiddleware{},
					Services:          map[string]*dynamic.TCPService{},
					ServersTransports: map[string]*dynamic.TCPServersTransport{},
				},
				UDP: &dynamic.UDPConfiguration{
					Routers:  map[string]*dynamic.UDPRouter{},
					Services: map[string]*dynamic.UDPService{},
				},
				HTTP: &dynamic.HTTPConfiguration{
					Routers:     map[string]*dynamic.Router{},
					Middlewares: map[string]*dynamic.Middleware{},
					Services: map[string]*dynamic.Service{
						"Service1": {
							LoadBalancer: &dynamic.ServersLoadBalancer{
								Servers: []dynamic.Server{
									{
										URL: "http://127.0.0.1:80",
									},
								},
								PassHostHeader: Bool(true),
								ResponseForwarding: &dynamic.ResponseForwarding{
									FlushInterval: ptypes.Duration(100 * time.Millisecond),
								},
							},
						},
						"Service2": {
							LoadBalancer: &dynamic.ServersLoadBalancer{
								Servers: []dynamic.Server{
									{
										URL: "http://127.0.0.1:8080",
									},
								},
								PassHostHeader: Bool(true),
								ResponseForwarding: &dynamic.ResponseForwarding{
									FlushInterval: ptypes.Duration(100 * time.Millisecond),
								},
							},
						},
					},
					ServersTransports: map[string]*dynamic.ServersTransport{},
				},
				TLS: &dynamic.TLSConfiguration{
					Stores: map[string]tls.Store{},
				},
			},
		},
		{
			desc: "one container without port",
			containers: []dockerData{
				{
					ServiceName: "Test",
					Name:        "Test",
					Labels:      map[string]string{},
					NetworkSettings: networkSettings{
						Ports: nat.PortMap{},
						Networks: map[string]*networkData{
							"bridge": {
								Name: "bridge",
								Addr: "127.0.0.1",
							},
						},
					},
				},
			},
			expected: &dynamic.Configuration{
				TCP: &dynamic.TCPConfiguration{
					Routers:           map[string]*dynamic.TCPRouter{},
					Middlewares:       map[string]*dynamic.TCPMiddleware{},
					Services:          map[string]*dynamic.TCPService{},
					ServersTransports: map[string]*dynamic.TCPServersTransport{},
				},
				UDP: &dynamic.UDPConfiguration{
					Routers:  map[string]*dynamic.UDPRouter{},
					Services: map[string]*dynamic.UDPService{},
				},
				HTTP: &dynamic.HTTPConfiguration{
					Routers:           map[string]*dynamic.Router{},
					Middlewares:       map[string]*dynamic.Middleware{},
					Services:          map[string]*dynamic.Service{},
					ServersTransports: map[string]*dynamic.ServersTransport{},
				},
				TLS: &dynamic.TLSConfiguration{
					Stores: map[string]tls.Store{},
				},
			},
		},
		{
			desc: "one container without port with middleware",
			containers: []dockerData{
				{
					ServiceName: "Test",
					Name:        "Test",
					Labels: map[string]string{
						"traefik.http.middlewares.Middleware1.inflightreq.amount": "42",
					},
					NetworkSettings: networkSettings{
						Ports: nat.PortMap{},
						Networks: map[string]*networkData{
							"bridge": {
								Name: "bridge",
								Addr: "127.0.0.1",
							},
						},
					},
				},
			},
			expected: &dynamic.Configuration{
				TCP: &dynamic.TCPConfiguration{
					Routers:           map[string]*dynamic.TCPRouter{},
					Middlewares:       map[string]*dynamic.TCPMiddleware{},
					Services:          map[string]*dynamic.TCPService{},
					ServersTransports: map[string]*dynamic.TCPServersTransport{},
				},
				UDP: &dynamic.UDPConfiguration{
					Routers:  map[string]*dynamic.UDPRouter{},
					Services: map[string]*dynamic.UDPService{},
				},
				HTTP: &dynamic.HTTPConfiguration{
					Routers:           map[string]*dynamic.Router{},
					Middlewares:       map[string]*dynamic.Middleware{},
					Services:          map[string]*dynamic.Service{},
					ServersTransports: map[string]*dynamic.ServersTransport{},
				},
				TLS: &dynamic.TLSConfiguration{
					Stores: map[string]tls.Store{},
				},
			},
		},
		{
			desc: "one container with traefik.enable false",
			containers: []dockerData{
				{
					ServiceName: "Test",
					Name:        "Test",
					Labels: map[string]string{
						"traefik.enable": "false",
					},
					NetworkSettings: networkSettings{
						Ports: nat.PortMap{
							nat.Port("80/tcp"): []nat.PortBinding{},
						},
						Networks: map[string]*networkData{
							"bridge": {
								Name: "bridge",
								Addr: "127.0.0.1",
							},
						},
					},
				},
			},
			expected: &dynamic.Configuration{
				TCP: &dynamic.TCPConfiguration{
					Routers:           map[string]*dynamic.TCPRouter{},
					Middlewares:       map[string]*dynamic.TCPMiddleware{},
					Services:          map[string]*dynamic.TCPService{},
					ServersTransports: map[string]*dynamic.TCPServersTransport{},
				},
				UDP: &dynamic.UDPConfiguration{
					Routers:  map[string]*dynamic.UDPRouter{},
					Services: map[string]*dynamic.UDPService{},
				},
				HTTP: &dynamic.HTTPConfiguration{
					Routers:           map[string]*dynamic.Router{},
					Middlewares:       map[string]*dynamic.Middleware{},
					Services:          map[string]*dynamic.Service{},
					ServersTransports: map[string]*dynamic.ServersTransport{},
				},
				TLS: &dynamic.TLSConfiguration{
					Stores: map[string]tls.Store{},
				},
			},
		},
		{
			desc: "one unhealthy HTTP container",
			containers: []dockerData{
				{
					ServiceName: "Test",
					Name:        "Test",
					Health:      docker.Unhealthy,
				},
			},
			expected: &dynamic.Configuration{
				TCP: &dynamic.TCPConfiguration{
					Routers:           map[string]*dynamic.TCPRouter{},
					Middlewares:       map[string]*dynamic.TCPMiddleware{},
					Services:          map[string]*dynamic.TCPService{},
					ServersTransports: map[string]*dynamic.TCPServersTransport{},
				},
				UDP: &dynamic.UDPConfiguration{
					Routers:  map[string]*dynamic.UDPRouter{},
					Services: map[string]*dynamic.UDPService{},
				},
				HTTP: &dynamic.HTTPConfiguration{
					Routers:           map[string]*dynamic.Router{},
					Middlewares:       map[string]*dynamic.Middleware{},
					Services:          map[string]*dynamic.Service{},
					ServersTransports: map[string]*dynamic.ServersTransport{},
				},
				TLS: &dynamic.TLSConfiguration{
					Stores: map[string]tls.Store{},
				},
			},
		},
		{
			desc:               "one unhealthy HTTP container with allowEmptyServices",
			allowEmptyServices: true,
			containers: []dockerData{
				{
					ServiceName: "Test",
					Name:        "Test",
					Health:      docker.Unhealthy,
				},
			},
			expected: &dynamic.Configuration{
				TCP: &dynamic.TCPConfiguration{
					Routers:           map[string]*dynamic.TCPRouter{},
					Middlewares:       map[string]*dynamic.TCPMiddleware{},
					Services:          map[string]*dynamic.TCPService{},
					ServersTransports: map[string]*dynamic.TCPServersTransport{},
				},
				UDP: &dynamic.UDPConfiguration{
					Routers:  map[string]*dynamic.UDPRouter{},
					Services: map[string]*dynamic.UDPService{},
				},
				HTTP: &dynamic.HTTPConfiguration{
					Routers: map[string]*dynamic.Router{
						"Test": {
							Service:     "Test",
							Rule:        "Host(`Test.traefik.wtf`)",
							DefaultRule: true,
						},
					},
					Middlewares: map[string]*dynamic.Middleware{},
					Services: map[string]*dynamic.Service{
						"Test": {
							LoadBalancer: &dynamic.ServersLoadBalancer{
								PassHostHeader: Bool(true),
								ResponseForwarding: &dynamic.ResponseForwarding{
									FlushInterval: ptypes.Duration(100 * time.Millisecond),
								},
							},
						},
					},
					ServersTransports: map[string]*dynamic.ServersTransport{},
				},
				TLS: &dynamic.TLSConfiguration{
					Stores: map[string]tls.Store{},
				},
			},
		},
		{
			desc: "one unhealthy TCP container",
			containers: []dockerData{
				{
					ServiceName: "Test",
					Name:        "Test",
					Health:      docker.Unhealthy,
					Labels: map[string]string{
						"traefik.tcp.routers.foo.rule": "HostSNI(`foo.bar`)",
					},
				},
			},
			expected: &dynamic.Configuration{
				TCP: &dynamic.TCPConfiguration{
					Routers:           map[string]*dynamic.TCPRouter{},
					Middlewares:       map[string]*dynamic.TCPMiddleware{},
					Services:          map[string]*dynamic.TCPService{},
					ServersTransports: map[string]*dynamic.TCPServersTransport{},
				},
				UDP: &dynamic.UDPConfiguration{
					Routers:  map[string]*dynamic.UDPRouter{},
					Services: map[string]*dynamic.UDPService{},
				},
				HTTP: &dynamic.HTTPConfiguration{
					Routers:           map[string]*dynamic.Router{},
					Middlewares:       map[string]*dynamic.Middleware{},
					Services:          map[string]*dynamic.Service{},
					ServersTransports: map[string]*dynamic.ServersTransport{},
				},
				TLS: &dynamic.TLSConfiguration{
					Stores: map[string]tls.Store{},
				},
			},
		},
		{
			desc:               "one unhealthy TCP container with allowEmptyServices",
			allowEmptyServices: true,
			containers: []dockerData{
				{
					ServiceName: "Test",
					Name:        "Test",
					Health:      docker.Unhealthy,
					Labels: map[string]string{
						"traefik.tcp.routers.foo.rule": "HostSNI(`foo.bar`)",
					},
				},
			},
			expected: &dynamic.Configuration{
				TCP: &dynamic.TCPConfiguration{
					Routers: map[string]*dynamic.TCPRouter{
						"foo": {
							Service: "Test",
							Rule:    "HostSNI(`foo.bar`)",
						},
					},
					Middlewares: map[string]*dynamic.TCPMiddleware{},
					Services: map[string]*dynamic.TCPService{
						"Test": {
							LoadBalancer: &dynamic.TCPServersLoadBalancer{},
						},
					},
					ServersTransports: map[string]*dynamic.TCPServersTransport{},
				},
				UDP: &dynamic.UDPConfiguration{
					Routers:  map[string]*dynamic.UDPRouter{},
					Services: map[string]*dynamic.UDPService{},
				},
				HTTP: &dynamic.HTTPConfiguration{
					Routers:           map[string]*dynamic.Router{},
					Middlewares:       map[string]*dynamic.Middleware{},
					Services:          map[string]*dynamic.Service{},
					ServersTransports: map[string]*dynamic.ServersTransport{},
				},
				TLS: &dynamic.TLSConfiguration{
					Stores: map[string]tls.Store{},
				},
			},
		},
		{
			desc: "one unhealthy UDP container",
			containers: []dockerData{
				{
					ServiceName: "Test",
					Name:        "Test",
					Health:      docker.Unhealthy,
					Labels: map[string]string{
						"traefik.udp.routers.foo": "true",
					},
				},
			},
			expected: &dynamic.Configuration{
				TCP: &dynamic.TCPConfiguration{
					Routers:           map[string]*dynamic.TCPRouter{},
					Middlewares:       map[string]*dynamic.TCPMiddleware{},
					Services:          map[string]*dynamic.TCPService{},
					ServersTransports: map[string]*dynamic.TCPServersTransport{},
				},
				UDP: &dynamic.UDPConfiguration{
					Routers:  map[string]*dynamic.UDPRouter{},
					Services: map[string]*dynamic.UDPService{},
				},
				HTTP: &dynamic.HTTPConfiguration{
					Routers:           map[string]*dynamic.Router{},
					Middlewares:       map[string]*dynamic.Middleware{},
					Services:          map[string]*dynamic.Service{},
					ServersTransports: map[string]*dynamic.ServersTransport{},
				},
				TLS: &dynamic.TLSConfiguration{
					Stores: map[string]tls.Store{},
				},
			},
		},
		{
			desc:               "one unhealthy UDP container with allowEmptyServices",
			allowEmptyServices: true,
			containers: []dockerData{
				{
					ServiceName: "Test",
					Name:        "Test",
					Labels: map[string]string{
						"traefik.udp.routers.foo": "true",
					},
					Health: docker.Unhealthy,
				},
			},
			expected: &dynamic.Configuration{
				TCP: &dynamic.TCPConfiguration{
					Routers:           map[string]*dynamic.TCPRouter{},
					Middlewares:       map[string]*dynamic.TCPMiddleware{},
					Services:          map[string]*dynamic.TCPService{},
					ServersTransports: map[string]*dynamic.TCPServersTransport{},
				},
				UDP: &dynamic.UDPConfiguration{
					Routers: map[string]*dynamic.UDPRouter{
						"foo": {
							Service: "Test",
						},
					},
					Services: map[string]*dynamic.UDPService{
						"Test": {
							LoadBalancer: &dynamic.UDPServersLoadBalancer{},
						},
					},
				},
				HTTP: &dynamic.HTTPConfiguration{
					Routers:           map[string]*dynamic.Router{},
					Middlewares:       map[string]*dynamic.Middleware{},
					Services:          map[string]*dynamic.Service{},
					ServersTransports: map[string]*dynamic.ServersTransport{},
				},
				TLS: &dynamic.TLSConfiguration{
					Stores: map[string]tls.Store{},
				},
			},
		},
		{
			desc: "one container with non matching constraints",
			containers: []dockerData{
				{
					ServiceName: "Test",
					Name:        "Test",
					Labels: map[string]string{
						"traefik.tags": "foo",
					},
					NetworkSettings: networkSettings{
						Ports: nat.PortMap{
							nat.Port("80/tcp"): []nat.PortBinding{},
						},
						Networks: map[string]*networkData{
							"bridge": {
								Name: "bridge",
								Addr: "127.0.0.1",
							},
						},
					},
				},
			},
			constraints: `Label("traefik.tags", "bar")`,
			expected: &dynamic.Configuration{
				TCP: &dynamic.TCPConfiguration{
					Routers:           map[string]*dynamic.TCPRouter{},
					Middlewares:       map[string]*dynamic.TCPMiddleware{},
					Services:          map[string]*dynamic.TCPService{},
					ServersTransports: map[string]*dynamic.TCPServersTransport{},
				},
				UDP: &dynamic.UDPConfiguration{
					Routers:  map[string]*dynamic.UDPRouter{},
					Services: map[string]*dynamic.UDPService{},
				},
				HTTP: &dynamic.HTTPConfiguration{
					Routers:           map[string]*dynamic.Router{},
					Middlewares:       map[string]*dynamic.Middleware{},
					Services:          map[string]*dynamic.Service{},
					ServersTransports: map[string]*dynamic.ServersTransport{},
				},
				TLS: &dynamic.TLSConfiguration{
					Stores: map[string]tls.Store{},
				},
			},
		},
		{
			desc: "one container with matching constraints",
			containers: []dockerData{
				{
					ServiceName: "Test",
					Name:        "Test",
					Labels: map[string]string{
						"traefik.tags": "foo",
					},
					NetworkSettings: networkSettings{
						Ports: nat.PortMap{
							nat.Port("80/tcp"): []nat.PortBinding{},
						},
						Networks: map[string]*networkData{
							"bridge": {
								Name: "bridge",
								Addr: "127.0.0.1",
							},
						},
					},
				},
			},
			constraints: `Label("traefik.tags", "foo")`,
			expected: &dynamic.Configuration{
				TCP: &dynamic.TCPConfiguration{
					Routers:           map[string]*dynamic.TCPRouter{},
					Middlewares:       map[string]*dynamic.TCPMiddleware{},
					Services:          map[string]*dynamic.TCPService{},
					ServersTransports: map[string]*dynamic.TCPServersTransport{},
				},
				UDP: &dynamic.UDPConfiguration{
					Routers:  map[string]*dynamic.UDPRouter{},
					Services: map[string]*dynamic.UDPService{},
				},
				HTTP: &dynamic.HTTPConfiguration{
					Routers: map[string]*dynamic.Router{
						"Test": {
							Service:     "Test",
							Rule:        "Host(`Test.traefik.wtf`)",
							DefaultRule: true,
						},
					},
					Middlewares: map[string]*dynamic.Middleware{},
					Services: map[string]*dynamic.Service{
						"Test": {
							LoadBalancer: &dynamic.ServersLoadBalancer{
								Servers: []dynamic.Server{
									{
										URL: "http://127.0.0.1:80",
									},
								},
								PassHostHeader: Bool(true),
								ResponseForwarding: &dynamic.ResponseForwarding{
									FlushInterval: ptypes.Duration(100 * time.Millisecond),
								},
							},
						},
					},
					ServersTransports: map[string]*dynamic.ServersTransport{},
				},
				TLS: &dynamic.TLSConfiguration{
					Stores: map[string]tls.Store{},
				},
			},
		},
		{
			desc: "Middlewares used in router",
			containers: []dockerData{
				{
					ServiceName: "Test",
					Name:        "Test",
					Labels: map[string]string{
						"traefik.http.middlewares.Middleware1.basicauth.users": "test:$apr1$H6uskkkW$IgXLP6ewTrSuBkTrqE8wj/,test2:$apr1$d9hr9HBB$4HxwgUir3HP4EsggP/QNo0",
						"traefik.http.routers.Test.middlewares":                "Middleware1",
					},
					NetworkSettings: networkSettings{
						Ports: nat.PortMap{
							nat.Port("80/tcp"): []nat.PortBinding{},
						},
						Networks: map[string]*networkData{
							"bridge": {
								Name: "bridge",
								Addr: "127.0.0.1",
							},
						},
					},
				},
			},
			expected: &dynamic.Configuration{
				TCP: &dynamic.TCPConfiguration{
					Routers:           map[string]*dynamic.TCPRouter{},
					Middlewares:       map[string]*dynamic.TCPMiddleware{},
					Services:          map[string]*dynamic.TCPService{},
					ServersTransports: map[string]*dynamic.TCPServersTransport{},
				},
				UDP: &dynamic.UDPConfiguration{
					Routers:  map[string]*dynamic.UDPRouter{},
					Services: map[string]*dynamic.UDPService{},
				},
				HTTP: &dynamic.HTTPConfiguration{
					Routers: map[string]*dynamic.Router{
						"Test": {
							Service:     "Test",
							Rule:        "Host(`Test.traefik.wtf`)",
							Middlewares: []string{"Middleware1"},
							DefaultRule: true,
						},
					},
					Middlewares: map[string]*dynamic.Middleware{
						"Middleware1": {
							BasicAuth: &dynamic.BasicAuth{
								Users: []string{
									"test:$apr1$H6uskkkW$IgXLP6ewTrSuBkTrqE8wj/",
									"test2:$apr1$d9hr9HBB$4HxwgUir3HP4EsggP/QNo0",
								},
							},
						},
					},
					Services: map[string]*dynamic.Service{
						"Test": {
							LoadBalancer: &dynamic.ServersLoadBalancer{
								Servers: []dynamic.Server{
									{
										URL: "http://127.0.0.1:80",
									},
								},
								PassHostHeader: Bool(true),
								ResponseForwarding: &dynamic.ResponseForwarding{
									FlushInterval: ptypes.Duration(100 * time.Millisecond),
								},
							},
						},
					},
					ServersTransports: map[string]*dynamic.ServersTransport{},
				},
				TLS: &dynamic.TLSConfiguration{
					Stores: map[string]tls.Store{},
				},
			},
		},
		{
			desc: "Middlewares used in TCP router",
			containers: []dockerData{
				{
					ServiceName: "Test",
					Name:        "Test",
					Labels: map[string]string{
						"traefik.tcp.routers.Test.rule":                               "HostSNI(`foo.bar`)",
						"traefik.tcp.middlewares.Middleware1.ipallowlist.sourcerange": "foobar, fiibar",
						"traefik.tcp.routers.Test.middlewares":                        "Middleware1",
					},
					NetworkSettings: networkSettings{
						Ports: nat.PortMap{
							nat.Port("80/tcp"): []nat.PortBinding{},
						},
						Networks: map[string]*networkData{
							"bridge": {
								Name: "bridge",
								Addr: "127.0.0.1",
							},
						},
					},
				},
			},
			expected: &dynamic.Configuration{
				TCP: &dynamic.TCPConfiguration{
					Routers: map[string]*dynamic.TCPRouter{
						"Test": {
							Service:     "Test",
							Rule:        "HostSNI(`foo.bar`)",
							Middlewares: []string{"Middleware1"},
						},
					},
					Middlewares: map[string]*dynamic.TCPMiddleware{
						"Middleware1": {
							IPAllowList: &dynamic.TCPIPAllowList{
								SourceRange: []string{"foobar", "fiibar"},
							},
						},
					},
					Services: map[string]*dynamic.TCPService{
						"Test": {
							LoadBalancer: &dynamic.TCPServersLoadBalancer{
								Servers: []dynamic.TCPServer{
									{
										Address: "127.0.0.1:80",
									},
								},
							},
						},
					},
					ServersTransports: map[string]*dynamic.TCPServersTransport{},
				},
				UDP: &dynamic.UDPConfiguration{
					Routers:  map[string]*dynamic.UDPRouter{},
					Services: map[string]*dynamic.UDPService{},
				},
				HTTP: &dynamic.HTTPConfiguration{
					Routers:           map[string]*dynamic.Router{},
					Middlewares:       map[string]*dynamic.Middleware{},
					Services:          map[string]*dynamic.Service{},
					ServersTransports: map[string]*dynamic.ServersTransport{},
				},
				TLS: &dynamic.TLSConfiguration{
					Stores: map[string]tls.Store{},
				},
			},
		},
		{
			desc: "tcp with label",
			containers: []dockerData{
				{
					ServiceName: "Test",
					Name:        "Test",
					Labels: map[string]string{
						"traefik.tcp.routers.foo.rule": "HostSNI(`foo.bar`)",
						"traefik.tcp.routers.foo.tls":  "true",
					},
					NetworkSettings: networkSettings{
						Ports: nat.PortMap{
							nat.Port("80/tcp"): []nat.PortBinding{},
						},
						Networks: map[string]*networkData{
							"bridge": {
								Name: "bridge",
								Addr: "127.0.0.1",
							},
						},
					},
				},
			},
			expected: &dynamic.Configuration{
				TCP: &dynamic.TCPConfiguration{
					Routers: map[string]*dynamic.TCPRouter{
						"foo": {
							Service: "Test",
							Rule:    "HostSNI(`foo.bar`)",
							TLS:     &dynamic.RouterTCPTLSConfig{},
						},
					},
					Middlewares: map[string]*dynamic.TCPMiddleware{},
					Services: map[string]*dynamic.TCPService{
						"Test": {
							LoadBalancer: &dynamic.TCPServersLoadBalancer{
								Servers: []dynamic.TCPServer{
									{
										Address: "127.0.0.1:80",
									},
								},
							},
						},
					},
					ServersTransports: map[string]*dynamic.TCPServersTransport{},
				},
				UDP: &dynamic.UDPConfiguration{
					Routers:  map[string]*dynamic.UDPRouter{},
					Services: map[string]*dynamic.UDPService{},
				},
				HTTP: &dynamic.HTTPConfiguration{
					Routers:           map[string]*dynamic.Router{},
					Middlewares:       map[string]*dynamic.Middleware{},
					Services:          map[string]*dynamic.Service{},
					ServersTransports: map[string]*dynamic.ServersTransport{},
				},
				TLS: &dynamic.TLSConfiguration{
					Stores: map[string]tls.Store{},
				},
			},
		},
		{
			desc: "udp with label",
			containers: []dockerData{
				{
					ServiceName: "Test",
					Name:        "Test",
					Labels: map[string]string{
						"traefik.udp.routers.foo.entrypoints": "mydns",
					},
					NetworkSettings: networkSettings{
						Ports: nat.PortMap{
							nat.Port("80/tcp"): []nat.PortBinding{},
						},
						Networks: map[string]*networkData{
							"bridge": {
								Name: "bridge",
								Addr: "127.0.0.1",
							},
						},
					},
				},
			},
			expected: &dynamic.Configuration{
				UDP: &dynamic.UDPConfiguration{
					Routers: map[string]*dynamic.UDPRouter{
						"foo": {
							Service:     "Test",
							EntryPoints: []string{"mydns"},
						},
					},
					Services: map[string]*dynamic.UDPService{
						"Test": {
							LoadBalancer: &dynamic.UDPServersLoadBalancer{
								Servers: []dynamic.UDPServer{
									{
										Address: "127.0.0.1:80",
									},
								},
							},
						},
					},
				},
				TCP: &dynamic.TCPConfiguration{
					Routers:           map[string]*dynamic.TCPRouter{},
					Middlewares:       map[string]*dynamic.TCPMiddleware{},
					Services:          map[string]*dynamic.TCPService{},
					ServersTransports: map[string]*dynamic.TCPServersTransport{},
				},
				HTTP: &dynamic.HTTPConfiguration{
					Routers:           map[string]*dynamic.Router{},
					Middlewares:       map[string]*dynamic.Middleware{},
					Services:          map[string]*dynamic.Service{},
					ServersTransports: map[string]*dynamic.ServersTransport{},
				},
				TLS: &dynamic.TLSConfiguration{
					Stores: map[string]tls.Store{},
				},
			},
		},
		{
			desc: "tcp with label without rule",
			containers: []dockerData{
				{
					ServiceName: "Test",
					Name:        "Test",
					Labels: map[string]string{
						"traefik.tcp.routers.foo.tls": "true",
					},
					NetworkSettings: networkSettings{
						Ports: nat.PortMap{
							nat.Port("80/tcp"): []nat.PortBinding{},
						},
						Networks: map[string]*networkData{
							"bridge": {
								Name: "bridge",
								Addr: "127.0.0.1",
							},
						},
					},
				},
			},
			expected: &dynamic.Configuration{
				TCP: &dynamic.TCPConfiguration{
					Routers:     map[string]*dynamic.TCPRouter{},
					Middlewares: map[string]*dynamic.TCPMiddleware{},
					Services: map[string]*dynamic.TCPService{
						"Test": {
							LoadBalancer: &dynamic.TCPServersLoadBalancer{
								Servers: []dynamic.TCPServer{
									{
										Address: "127.0.0.1:80",
									},
								},
							},
						},
					},
					ServersTransports: map[string]*dynamic.TCPServersTransport{},
				},
				UDP: &dynamic.UDPConfiguration{
					Routers:  map[string]*dynamic.UDPRouter{},
					Services: map[string]*dynamic.UDPService{},
				},
				HTTP: &dynamic.HTTPConfiguration{
					Routers:           map[string]*dynamic.Router{},
					Middlewares:       map[string]*dynamic.Middleware{},
					Services:          map[string]*dynamic.Service{},
					ServersTransports: map[string]*dynamic.ServersTransport{},
				},
				TLS: &dynamic.TLSConfiguration{
					Stores: map[string]tls.Store{},
				},
			},
		},
		{
			desc: "tcp with label and port",
			containers: []dockerData{
				{
					ServiceName: "Test",
					Name:        "Test",
					Labels: map[string]string{
						"traefik.tcp.routers.foo.rule":                      "HostSNI(`foo.bar`)",
						"traefik.tcp.routers.foo.tls.options":               "foo",
						"traefik.tcp.services.foo.loadbalancer.server.port": "8080",
					},
					NetworkSettings: networkSettings{
						Ports: nat.PortMap{
							nat.Port("80/tcp"): []nat.PortBinding{},
						},
						Networks: map[string]*networkData{
							"bridge": {
								Name: "bridge",
								Addr: "127.0.0.1",
							},
						},
					},
				},
			},
			expected: &dynamic.Configuration{
				TCP: &dynamic.TCPConfiguration{
					Routers: map[string]*dynamic.TCPRouter{
						"foo": {
							Service: "foo",
							Rule:    "HostSNI(`foo.bar`)",
							TLS: &dynamic.RouterTCPTLSConfig{
								Options: "foo",
							},
						},
					},
					Middlewares: map[string]*dynamic.TCPMiddleware{},
					Services: map[string]*dynamic.TCPService{
						"foo": {
							LoadBalancer: &dynamic.TCPServersLoadBalancer{
								Servers: []dynamic.TCPServer{
									{
										Address: "127.0.0.1:8080",
									},
								},
							},
						},
					},
					ServersTransports: map[string]*dynamic.TCPServersTransport{},
				},
				UDP: &dynamic.UDPConfiguration{
					Routers:  map[string]*dynamic.UDPRouter{},
					Services: map[string]*dynamic.UDPService{},
				},
				HTTP: &dynamic.HTTPConfiguration{
					Routers:           map[string]*dynamic.Router{},
					Middlewares:       map[string]*dynamic.Middleware{},
					Services:          map[string]*dynamic.Service{},
					ServersTransports: map[string]*dynamic.ServersTransport{},
				},
				TLS: &dynamic.TLSConfiguration{
					Stores: map[string]tls.Store{},
				},
			},
		},
		{
			desc: "udp with label and port",
			containers: []dockerData{
				{
					ServiceName: "Test",
					Name:        "Test",
					Labels: map[string]string{
						"traefik.udp.routers.foo.entrypoints":               "mydns",
						"traefik.udp.services.foo.loadbalancer.server.port": "8080",
					},
					NetworkSettings: networkSettings{
						Ports: nat.PortMap{
							nat.Port("80/tcp"): []nat.PortBinding{},
						},
						Networks: map[string]*networkData{
							"bridge": {
								Name: "bridge",
								Addr: "127.0.0.1",
							},
						},
					},
				},
			},
			expected: &dynamic.Configuration{
				UDP: &dynamic.UDPConfiguration{
					Routers: map[string]*dynamic.UDPRouter{
						"foo": {
							Service:     "foo",
							EntryPoints: []string{"mydns"},
						},
					},
					Services: map[string]*dynamic.UDPService{
						"foo": {
							LoadBalancer: &dynamic.UDPServersLoadBalancer{
								Servers: []dynamic.UDPServer{
									{
										Address: "127.0.0.1:8080",
									},
								},
							},
						},
					},
				},
				TCP: &dynamic.TCPConfiguration{
					Routers:           map[string]*dynamic.TCPRouter{},
					Middlewares:       map[string]*dynamic.TCPMiddleware{},
					Services:          map[string]*dynamic.TCPService{},
					ServersTransports: map[string]*dynamic.TCPServersTransport{},
				},
				HTTP: &dynamic.HTTPConfiguration{
					Routers:           map[string]*dynamic.Router{},
					Middlewares:       map[string]*dynamic.Middleware{},
					Services:          map[string]*dynamic.Service{},
					ServersTransports: map[string]*dynamic.ServersTransport{},
				},
				TLS: &dynamic.TLSConfiguration{
					Stores: map[string]tls.Store{},
				},
			},
		},
		{
			desc: "udp with label and port and http service",
			containers: []dockerData{
				{
					ServiceName: "Test",
					Name:        "Test",
					Labels: map[string]string{
						"traefik.udp.routers.foo.entrypoints":                        "mydns",
						"traefik.udp.services.foo.loadbalancer.server.port":          "8080",
						"traefik.http.services.Service1.loadbalancer.passhostheader": "true",
					},
					NetworkSettings: networkSettings{
						Ports: nat.PortMap{
							nat.Port("80/tcp"): []nat.PortBinding{},
						},
						Networks: map[string]*networkData{
							"bridge": {
								Name: "bridge",
								Addr: "127.0.0.1",
							},
						},
					},
				},
				{
					ID:          "2",
					ServiceName: "Test",
					Name:        "Test",
					Labels: map[string]string{
						"traefik.udp.routers.foo.entrypoints":                        "mydns",
						"traefik.udp.services.foo.loadbalancer.server.port":          "8080",
						"traefik.http.services.Service1.loadbalancer.passhostheader": "true",
					},
					NetworkSettings: networkSettings{
						Ports: nat.PortMap{
							nat.Port("80/tcp"): []nat.PortBinding{},
						},
						Networks: map[string]*networkData{
							"bridge": {
								Name: "bridge",
								Addr: "127.0.0.2",
							},
						},
					},
				},
			},
			expected: &dynamic.Configuration{
				UDP: &dynamic.UDPConfiguration{
					Routers: map[string]*dynamic.UDPRouter{
						"foo": {
							Service:     "foo",
							EntryPoints: []string{"mydns"},
						},
					},
					Services: map[string]*dynamic.UDPService{
						"foo": {
							LoadBalancer: &dynamic.UDPServersLoadBalancer{
								Servers: []dynamic.UDPServer{
									{
										Address: "127.0.0.1:8080",
									},
									{
										Address: "127.0.0.2:8080",
									},
								},
							},
						},
					},
				},
				TCP: &dynamic.TCPConfiguration{
					Routers:           map[string]*dynamic.TCPRouter{},
					Middlewares:       map[string]*dynamic.TCPMiddleware{},
					Services:          map[string]*dynamic.TCPService{},
					ServersTransports: map[string]*dynamic.TCPServersTransport{},
				},
				HTTP: &dynamic.HTTPConfiguration{
					Routers: map[string]*dynamic.Router{
						"Test": {
							Service:     "Service1",
							Rule:        "Host(`Test.traefik.wtf`)",
							DefaultRule: true,
						},
					},
					Middlewares: map[string]*dynamic.Middleware{},
					Services: map[string]*dynamic.Service{
						"Service1": {
							LoadBalancer: &dynamic.ServersLoadBalancer{
								Servers: []dynamic.Server{
									{
										URL: "http://127.0.0.1:80",
									},
									{
										URL: "http://127.0.0.2:80",
									},
								},
								PassHostHeader: Bool(true),
								ResponseForwarding: &dynamic.ResponseForwarding{
									FlushInterval: ptypes.Duration(100 * time.Millisecond),
								},
							},
						},
					},
					ServersTransports: map[string]*dynamic.ServersTransport{},
				},
				TLS: &dynamic.TLSConfiguration{
					Stores: map[string]tls.Store{},
				},
			},
		},
		{
			desc: "udp with label for tcp service",
			containers: []dockerData{
				{
					ServiceName: "Test",
					Name:        "Test",
					Labels: map[string]string{
						"traefik.udp.services.foo.loadbalancer.server.port": "8080",
					},
					NetworkSettings: networkSettings{
						Ports: nat.PortMap{
							nat.Port("80/tcp"): []nat.PortBinding{},
						},
						Networks: map[string]*networkData{
							"bridge": {
								Name: "bridge",
								Addr: "127.0.0.1",
							},
						},
					},
				},
			},
			expected: &dynamic.Configuration{
				UDP: &dynamic.UDPConfiguration{
					Routers: map[string]*dynamic.UDPRouter{},
					Services: map[string]*dynamic.UDPService{
						"foo": {
							LoadBalancer: &dynamic.UDPServersLoadBalancer{
								Servers: []dynamic.UDPServer{
									{
										Address: "127.0.0.1:8080",
									},
								},
							},
						},
					},
				},
				TCP: &dynamic.TCPConfiguration{
					Routers:           map[string]*dynamic.TCPRouter{},
					Middlewares:       map[string]*dynamic.TCPMiddleware{},
					Services:          map[string]*dynamic.TCPService{},
					ServersTransports: map[string]*dynamic.TCPServersTransport{},
				},
				HTTP: &dynamic.HTTPConfiguration{
					Routers:           map[string]*dynamic.Router{},
					Middlewares:       map[string]*dynamic.Middleware{},
					Services:          map[string]*dynamic.Service{},
					ServersTransports: map[string]*dynamic.ServersTransport{},
				},
				TLS: &dynamic.TLSConfiguration{
					Stores: map[string]tls.Store{},
				},
			},
		},
		{
			// TODO: replace or delete?
			desc: "tcp with label for tcp service, with termination delay",
			containers: []dockerData{
				{
					ServiceName: "Test",
					Name:        "Test",
					Labels: map[string]string{
						"traefik.tcp.services.foo.loadbalancer.server.port": "8080",
					},
					NetworkSettings: networkSettings{
						Ports: nat.PortMap{
							nat.Port("80/tcp"): []nat.PortBinding{},
						},
						Networks: map[string]*networkData{
							"bridge": {
								Name: "bridge",
								Addr: "127.0.0.1",
							},
						},
					},
				},
			},
			expected: &dynamic.Configuration{
				TCP: &dynamic.TCPConfiguration{
					Routers:     map[string]*dynamic.TCPRouter{},
					Middlewares: map[string]*dynamic.TCPMiddleware{},
					Services: map[string]*dynamic.TCPService{
						"foo": {
							LoadBalancer: &dynamic.TCPServersLoadBalancer{
								Servers: []dynamic.TCPServer{
									{
										Address: "127.0.0.1:8080",
									},
								},
							},
						},
					},
					ServersTransports: map[string]*dynamic.TCPServersTransport{},
				},
				UDP: &dynamic.UDPConfiguration{
					Routers:  map[string]*dynamic.UDPRouter{},
					Services: map[string]*dynamic.UDPService{},
				},
				HTTP: &dynamic.HTTPConfiguration{
					Routers:           map[string]*dynamic.Router{},
					Middlewares:       map[string]*dynamic.Middleware{},
					Services:          map[string]*dynamic.Service{},
					ServersTransports: map[string]*dynamic.ServersTransport{},
				},
				TLS: &dynamic.TLSConfiguration{
					Stores: map[string]tls.Store{},
				},
			},
		},
		{
			desc: "useBindPortIP with LblPort |	ExtIp:ExtPort:LblPort => ExtIp:ExtPort",
			containers: []dockerData{
				{
					ServiceName: "Test",
					Name:        "Test",
					Labels: map[string]string{
						"traefik.http.services.Test.loadbalancer.server.port": "80",
					},
					NetworkSettings: networkSettings{
						Ports: nat.PortMap{
							nat.Port("79/tcp"): []nat.PortBinding{{
								HostIP:   "192.168.0.1",
								HostPort: "8080",
							}},
							nat.Port("80/tcp"): []nat.PortBinding{{
								HostIP:   "192.168.0.1",
								HostPort: "8081",
							}},
						},
						Networks: map[string]*networkData{
							"bridge": {
								Name: "bridge",
								Addr: "127.0.0.1",
							},
						},
					},
				},
			},
			useBindPortIP: true,
			expected: &dynamic.Configuration{
				TCP: &dynamic.TCPConfiguration{
					Routers:           map[string]*dynamic.TCPRouter{},
					Middlewares:       map[string]*dynamic.TCPMiddleware{},
					Services:          map[string]*dynamic.TCPService{},
					ServersTransports: map[string]*dynamic.TCPServersTransport{},
				},
				UDP: &dynamic.UDPConfiguration{
					Routers:  map[string]*dynamic.UDPRouter{},
					Services: map[string]*dynamic.UDPService{},
				},
				HTTP: &dynamic.HTTPConfiguration{
					Routers: map[string]*dynamic.Router{
						"Test": {
							Service:     "Test",
							Rule:        "Host(`Test.traefik.wtf`)",
							DefaultRule: true,
						},
					},
					Middlewares: map[string]*dynamic.Middleware{},
					Services: map[string]*dynamic.Service{
						"Test": {
							LoadBalancer: &dynamic.ServersLoadBalancer{
								Servers: []dynamic.Server{
									{
										URL: "http://192.168.0.1:8081",
									},
								},
								PassHostHeader: Bool(true),
								ResponseForwarding: &dynamic.ResponseForwarding{
									FlushInterval: ptypes.Duration(100 * time.Millisecond),
								},
							},
						},
					},
					ServersTransports: map[string]*dynamic.ServersTransport{},
				},
				TLS: &dynamic.TLSConfiguration{
					Stores: map[string]tls.Store{},
				},
			},
		},
		{
			desc: "one container with default generated certificate labels",
			containers: []dockerData{
				{
					ServiceName: "Test",
					Name:        "Test",
					Labels: map[string]string{
						"traefik.tls.stores.default.defaultgeneratedcert.resolver":    "foobar",
						"traefik.tls.stores.default.defaultgeneratedcert.domain.main": "foobar",
						"traefik.tls.stores.default.defaultgeneratedcert.domain.sans": "foobar, fiibar",
					},
					NetworkSettings: networkSettings{
						Ports: nat.PortMap{
							nat.Port("79/tcp"): []nat.PortBinding{{
								HostIP:   "192.168.0.1",
								HostPort: "8080",
							}},
							nat.Port("80/tcp"): []nat.PortBinding{{
								HostIP:   "192.168.0.1",
								HostPort: "8081",
							}},
						},
						Networks: map[string]*networkData{
							"bridge": {
								Name: "bridge",
								Addr: "127.0.0.1",
							},
						},
					},
				},
			},
			expected: &dynamic.Configuration{
				HTTP: &dynamic.HTTPConfiguration{
					Routers: map[string]*dynamic.Router{
						"Test": {
							Service:     "Test",
							Rule:        "Host(`Test.traefik.wtf`)",
							DefaultRule: true,
						},
					},
					Middlewares: map[string]*dynamic.Middleware{},
					Services: map[string]*dynamic.Service{
						"Test": {
							LoadBalancer: &dynamic.ServersLoadBalancer{
								Servers: []dynamic.Server{
									{
										URL: "http://127.0.0.1:79",
									},
								},
								PassHostHeader: Bool(true),
								ResponseForwarding: &dynamic.ResponseForwarding{
									FlushInterval: ptypes.Duration(100 * time.Millisecond),
								},
							},
						},
					},
					ServersTransports: map[string]*dynamic.ServersTransport{},
				},
				TCP: &dynamic.TCPConfiguration{
					Routers:           map[string]*dynamic.TCPRouter{},
					Middlewares:       map[string]*dynamic.TCPMiddleware{},
					Services:          map[string]*dynamic.TCPService{},
					ServersTransports: map[string]*dynamic.TCPServersTransport{},
				},
				UDP: &dynamic.UDPConfiguration{
					Routers:  map[string]*dynamic.UDPRouter{},
					Services: map[string]*dynamic.UDPService{},
				},
				TLS: &dynamic.TLSConfiguration{
					Stores: map[string]tls.Store{
						"default": {
							DefaultGeneratedCert: &tls.GeneratedCert{
								Resolver: "foobar",
								Domain: &types.Domain{
									Main: "foobar",
									SANs: []string{"foobar", "fiibar"},
								},
							},
						},
					},
				},
			},
		},
	}

	for _, test := range testCases {
		t.Run(test.desc, func(t *testing.T) {
			t.Parallel()

			p := Provider{
				Shared: Shared{
					AllowEmptyServices: test.allowEmptyServices,
					ExposedByDefault:   true,
					UseBindPortIP:      test.useBindPortIP,
					DefaultRule:        "Host(`{{ normalize .Name }}.traefik.wtf`)",
				},
			}
			p.Constraints = test.constraints

			err := p.Init()
			require.NoError(t, err)

			for i := range len(test.containers) {
				var err error
				test.containers[i].ExtraConf, err = p.extractLabels(test.containers[i])
				require.NoError(t, err)
			}

			builder := NewDynConfBuilder(p.Shared, nil)

			configuration := builder.build(context.Background(), test.containers)

			assert.Equal(t, test.expected, configuration)
		})
	}
}

func TestDynConfBuilder_getIPPort_docker(t *testing.T) {
	type expected struct {
		ip    string
		port  string
		error bool
	}

	testCases := []struct {
		desc       string
		container  docker.ContainerJSON
		serverPort string
		expected   expected
	}{
		{
			desc: "label traefik.port not set, no binding, falling back on the container's IP/Port",
			container: containerJSON(
				ports(nat.PortMap{
					"8080/tcp": {},
				}),
				withNetwork("testnet", ipv4("10.11.12.13"))),
			expected: expected{
				ip:   "10.11.12.13",
				port: "8080",
			},
		},
		{
			desc: "label traefik.port not set, single binding with port only, falling back on the container's IP/Port",
			container: containerJSON(
				withNetwork("testnet", ipv4("10.11.12.13")),
				ports(nat.PortMap{
					"80/tcp": []nat.PortBinding{
						{
							HostPort: "8082",
						},
					},
				}),
			),
			expected: expected{
				ip:   "10.11.12.13",
				port: "80",
			},
		},
		{
			desc: "label traefik.port not set, binding with ip:port should create a route to the bound ip:port",
			container: containerJSON(
				ports(nat.PortMap{
					"80/tcp": []nat.PortBinding{
						{
							HostIP:   "1.2.3.4",
							HostPort: "8081",
						},
					},
				}),
				withNetwork("testnet", ipv4("10.11.12.13"))),
			expected: expected{
				ip:   "1.2.3.4",
				port: "8081",
			},
		},
		{
			desc:       "label traefik.port set, no binding, falling back on the container's IP/traefik.port",
			container:  containerJSON(withNetwork("testnet", ipv4("10.11.12.13"))),
			serverPort: "80",
			expected: expected{
				ip:   "10.11.12.13",
				port: "80",
			},
		},
		{
			desc: "label traefik.port set, single binding with ip:port for the label, creates the route",
			container: containerJSON(
				ports(nat.PortMap{
					"443/tcp": []nat.PortBinding{
						{
							HostIP:   "5.6.7.8",
							HostPort: "8082",
						},
					},
				}),
				withNetwork("testnet", ipv4("10.11.12.13"))),
			serverPort: "443",
			expected: expected{
				ip:   "5.6.7.8",
				port: "8082",
			},
		},
		{
			desc: "label traefik.port set, no binding on the corresponding port, falling back on the container's IP/label.port",
			container: containerJSON(
				ports(nat.PortMap{
					"443/tcp": []nat.PortBinding{
						{
							HostIP:   "5.6.7.8",
							HostPort: "8082",
						},
					},
				}),
				withNetwork("testnet", ipv4("10.11.12.13"))),
			serverPort: "80",
			expected: expected{
				ip:   "10.11.12.13",
				port: "80",
			},
		},
		{
			desc: "label traefik.port set, multiple bindings on different ports, uses the label to select the correct (first) binding",
			container: containerJSON(
				ports(nat.PortMap{
					"80/tcp": []nat.PortBinding{
						{
							HostIP:   "1.2.3.4",
							HostPort: "8081",
						},
					},
					"443/tcp": []nat.PortBinding{
						{
							HostIP:   "5.6.7.8",
							HostPort: "8082",
						},
					},
				}),
				withNetwork("testnet", ipv4("10.11.12.13"))),
			serverPort: "80",
			expected: expected{
				ip:   "1.2.3.4",
				port: "8081",
			},
		},
		{
			desc: "label traefik.port set, multiple bindings on different ports, uses the label to select the correct (second) binding",
			container: containerJSON(
				ports(nat.PortMap{
					"80/tcp": []nat.PortBinding{
						{
							HostIP:   "1.2.3.4",
							HostPort: "8081",
						},
					},
					"443/tcp": []nat.PortBinding{
						{
							HostIP:   "5.6.7.8",
							HostPort: "8082",
						},
					},
				}),
				withNetwork("testnet", ipv4("10.11.12.13"))),
			serverPort: "443",
			expected: expected{
				ip:   "5.6.7.8",
				port: "8082",
			},
		},
	}

	for _, test := range testCases {
		t.Run(test.desc, func(t *testing.T) {
			t.Parallel()

			dData := parseContainer(test.container)

			builder := NewDynConfBuilder(Shared{
				Network:       "testnet",
				UseBindPortIP: true,
			}, nil)

			actualIP, actualPort, actualError := builder.getIPPort(context.Background(), dData, test.serverPort)
			if test.expected.error {
				require.Error(t, actualError)
			} else {
				require.NoError(t, actualError)
			}
			assert.Equal(t, test.expected.ip, actualIP)
			assert.Equal(t, test.expected.port, actualPort)
		})
	}
}

<<<<<<< HEAD
func TestDynConfBuilder_getIPAddress_docker(t *testing.T) {
=======
func TestDockerGetPort(t *testing.T) {
	testCases := []struct {
		desc       string
		container  docker.ContainerJSON
		serverPort string
		expected   string
	}{
		{
			desc:      "no binding, no server port label",
			container: containerJSON(name("foo")),
			expected:  "",
		},
		{
			desc: "binding, no server port label",
			container: containerJSON(ports(nat.PortMap{
				"80/tcp": {},
			})),
			expected: "80",
		},
		{
			desc: "binding, multiple ports, no server port label",
			container: containerJSON(ports(nat.PortMap{
				"80/tcp":  {},
				"443/tcp": {},
			})),
			expected: "80",
		},
		{
			desc:       "no binding, server port label",
			container:  containerJSON(),
			serverPort: "8080",
			expected:   "8080",
		},
		{
			desc: "binding, server port label",
			container: containerJSON(
				ports(nat.PortMap{
					"80/tcp": {},
				})),
			serverPort: "8080",
			expected:   "8080",
		},
		{
			desc: "binding, multiple ports, server port label",
			container: containerJSON(ports(nat.PortMap{
				"8080/tcp": {},
				"80/tcp":   {},
			})),
			serverPort: "8080",
			expected:   "8080",
		},
	}

	for _, test := range testCases {
		t.Run(test.desc, func(t *testing.T) {
			t.Parallel()

			dData := parseContainer(test.container)

			actual := getPort(dData, test.serverPort)
			assert.Equal(t, test.expected, actual)
		})
	}
}

func TestDockerGetIPAddress(t *testing.T) {
>>>>>>> 2bc3fa7b
	testCases := []struct {
		desc      string
		container docker.ContainerJSON
		network   string
		expected  string
	}{
		{
			desc:      "one network, no network label",
			container: containerJSON(withNetwork("testnet", ipv4("10.11.12.13"))),
			expected:  "10.11.12.13",
		},
		{
			desc: "one network, network label",
			container: containerJSON(
				withNetwork("testnet", ipv4("10.11.12.13")),
			),
			network:  "testnet",
			expected: "10.11.12.13",
		},
		{
			desc: "one ipv6 network, network label",
			container: containerJSON(
				withNetwork("testnet", ipv6("fd00:1:2:3:4::")),
			),
			network:  "testnet",
			expected: "fd00:1:2:3:4::",
		},
		{
			desc: "two network ipv4 + ipv6, network label",
			container: containerJSON(
				withNetwork("testnet", ipv4("10.11.12.13"), ipv6("fd00:1:2:3:4::")),
			),
			network:  "testnet",
			expected: "10.11.12.13",
		},
		{
			desc: "two networks, network label",
			container: containerJSON(
				withNetwork("testnet", ipv4("10.11.12.13")),
				withNetwork("testnet2", ipv4("10.11.12.14")),
			),
			network:  "testnet2",
			expected: "10.11.12.14",
		},
		{
			desc: "two networks, no network label, mode host",
			container: containerJSON(
				networkMode("host"),
				withNetwork("testnet", ipv4("10.11.12.13")),
				withNetwork("testnet2", ipv4("10.11.12.14")),
			),
			expected: "127.0.0.1",
		},
		{
			desc: "two networks, no network label, mode host, use provider network",
			container: containerJSON(
				networkMode("host"),
				withNetwork("testnet", ipv4("10.11.12.13")),
				withNetwork("webnet", ipv4("10.11.12.14")),
			),
			expected: "10.11.12.14",
		},
		{
			desc: "two networks, network label",
			container: containerJSON(
				withNetwork("testnet", ipv4("10.11.12.13")),
				withNetwork("webnet", ipv4("10.11.12.14")),
			),
			network:  "testnet",
			expected: "10.11.12.13",
		},
		{
			desc: "no network, no network label, mode host",
			container: containerJSON(
				networkMode("host"),
			),
			expected: "127.0.0.1",
		},
		{
			desc: "no network, no network label, mode host, node IP",
			container: containerJSON(
				networkMode("host"),
				nodeIP("10.0.0.5"),
			),
			expected: "10.0.0.5",
		},
	}

	for _, test := range testCases {
		t.Run(test.desc, func(t *testing.T) {
			t.Parallel()

			conf := Shared{
				Network: "webnet",
			}

			dData := parseContainer(test.container)

			dData.ExtraConf.Docker.Network = conf.Network
			if len(test.network) > 0 {
				dData.ExtraConf.Docker.Network = test.network
			}

			builder := NewDynConfBuilder(conf, nil)

			actual := builder.getIPAddress(context.Background(), dData)
			assert.Equal(t, test.expected, actual)
		})
	}
}

func TestDynConfBuilder_getIPAddress_swarm(t *testing.T) {
	testCases := []struct {
		service  swarm.Service
		expected string
		networks map[string]*docker.NetworkResource
	}{
		{
			service:  swarmService(withEndpointSpec(modeDNSSR)),
			expected: "",
			networks: map[string]*docker.NetworkResource{},
		},
		{
			service: swarmService(
				withEndpointSpec(modeVIP),
				withEndpoint(virtualIP("1", "10.11.12.13/24")),
			),
			expected: "10.11.12.13",
			networks: map[string]*docker.NetworkResource{
				"1": {
					Name: "foo",
				},
			},
		},
		{
			service: swarmService(
				serviceLabels(map[string]string{
					"traefik.docker.network": "barnet",
				}),
				withEndpointSpec(modeVIP),
				withEndpoint(
					virtualIP("1", "10.11.12.13/24"),
					virtualIP("2", "10.11.12.99/24"),
				),
			),
			expected: "10.11.12.99",
			networks: map[string]*docker.NetworkResource{
				"1": {
					Name: "foonet",
				},
				"2": {
					Name: "barnet",
				},
			},
		},
	}

	for serviceID, test := range testCases {
		t.Run(strconv.Itoa(serviceID), func(t *testing.T) {
			t.Parallel()

<<<<<<< HEAD
			p := &SwarmProvider{}
=======
			provider := &Provider{
				SwarmMode: true,
			}

			dData, err := provider.parseService(context.Background(), test.service, test.networks)
			require.NoError(t, err)

			actual := provider.getIPAddress(context.Background(), dData)
			assert.Equal(t, test.expected, actual)
		})
	}
}

func TestSwarmGetPort(t *testing.T) {
	testCases := []struct {
		service    swarm.Service
		serverPort string
		networks   map[string]*docker.NetworkResource
		expected   string
	}{
		{
			service: swarmService(
				withEndpointSpec(modeDNSSR),
			),
			networks:   map[string]*docker.NetworkResource{},
			serverPort: "8080",
			expected:   "8080",
		},
	}

	for serviceID, test := range testCases {
		t.Run(strconv.Itoa(serviceID), func(t *testing.T) {
			t.Parallel()

			p := Provider{}
>>>>>>> 2bc3fa7b

			dData, err := p.parseService(context.Background(), test.service, test.networks)
			require.NoError(t, err)

			builder := NewDynConfBuilder(p.Shared, nil)
			actual := builder.getIPAddress(context.Background(), dData)
			assert.Equal(t, test.expected, actual)
		})
	}
}

func Int(v int) *int { return &v }

func Bool(v bool) *bool { return &v }<|MERGE_RESOLUTION|>--- conflicted
+++ resolved
@@ -3856,76 +3856,7 @@
 	}
 }
 
-<<<<<<< HEAD
 func TestDynConfBuilder_getIPAddress_docker(t *testing.T) {
-=======
-func TestDockerGetPort(t *testing.T) {
-	testCases := []struct {
-		desc       string
-		container  docker.ContainerJSON
-		serverPort string
-		expected   string
-	}{
-		{
-			desc:      "no binding, no server port label",
-			container: containerJSON(name("foo")),
-			expected:  "",
-		},
-		{
-			desc: "binding, no server port label",
-			container: containerJSON(ports(nat.PortMap{
-				"80/tcp": {},
-			})),
-			expected: "80",
-		},
-		{
-			desc: "binding, multiple ports, no server port label",
-			container: containerJSON(ports(nat.PortMap{
-				"80/tcp":  {},
-				"443/tcp": {},
-			})),
-			expected: "80",
-		},
-		{
-			desc:       "no binding, server port label",
-			container:  containerJSON(),
-			serverPort: "8080",
-			expected:   "8080",
-		},
-		{
-			desc: "binding, server port label",
-			container: containerJSON(
-				ports(nat.PortMap{
-					"80/tcp": {},
-				})),
-			serverPort: "8080",
-			expected:   "8080",
-		},
-		{
-			desc: "binding, multiple ports, server port label",
-			container: containerJSON(ports(nat.PortMap{
-				"8080/tcp": {},
-				"80/tcp":   {},
-			})),
-			serverPort: "8080",
-			expected:   "8080",
-		},
-	}
-
-	for _, test := range testCases {
-		t.Run(test.desc, func(t *testing.T) {
-			t.Parallel()
-
-			dData := parseContainer(test.container)
-
-			actual := getPort(dData, test.serverPort)
-			assert.Equal(t, test.expected, actual)
-		})
-	}
-}
-
-func TestDockerGetIPAddress(t *testing.T) {
->>>>>>> 2bc3fa7b
 	testCases := []struct {
 		desc      string
 		container docker.ContainerJSON
@@ -4087,45 +4018,7 @@
 		t.Run(strconv.Itoa(serviceID), func(t *testing.T) {
 			t.Parallel()
 
-<<<<<<< HEAD
 			p := &SwarmProvider{}
-=======
-			provider := &Provider{
-				SwarmMode: true,
-			}
-
-			dData, err := provider.parseService(context.Background(), test.service, test.networks)
-			require.NoError(t, err)
-
-			actual := provider.getIPAddress(context.Background(), dData)
-			assert.Equal(t, test.expected, actual)
-		})
-	}
-}
-
-func TestSwarmGetPort(t *testing.T) {
-	testCases := []struct {
-		service    swarm.Service
-		serverPort string
-		networks   map[string]*docker.NetworkResource
-		expected   string
-	}{
-		{
-			service: swarmService(
-				withEndpointSpec(modeDNSSR),
-			),
-			networks:   map[string]*docker.NetworkResource{},
-			serverPort: "8080",
-			expected:   "8080",
-		},
-	}
-
-	for serviceID, test := range testCases {
-		t.Run(strconv.Itoa(serviceID), func(t *testing.T) {
-			t.Parallel()
-
-			p := Provider{}
->>>>>>> 2bc3fa7b
 
 			dData, err := p.parseService(context.Background(), test.service, test.networks)
 			require.NoError(t, err)
