package ingress

import (
	"context"
	"errors"
	"math"
	"os"
	"strings"
	"testing"

	"github.com/stretchr/testify/assert"
	"github.com/traefik/traefik/v2/pkg/config/dynamic"
	"github.com/traefik/traefik/v2/pkg/provider"
	"github.com/traefik/traefik/v2/pkg/tls"
	"github.com/traefik/traefik/v2/pkg/types"
	corev1 "k8s.io/api/core/v1"
	networkingv1 "k8s.io/api/networking/v1"
	metav1 "k8s.io/apimachinery/pkg/apis/meta/v1"
)

var _ provider.Provider = (*Provider)(nil)

func Bool(v bool) *bool { return &v }

func TestLoadConfigurationFromIngresses(t *testing.T) {
	testCases := []struct {
		desc               string
		ingressClass       string
		serverVersion      string
		expected           *dynamic.Configuration
		allowEmptyServices bool
	}{
		{
			desc: "Empty ingresses",
			expected: &dynamic.Configuration{
				TCP: &dynamic.TCPConfiguration{},
				HTTP: &dynamic.HTTPConfiguration{
					Routers:     map[string]*dynamic.Router{},
					Middlewares: map[string]*dynamic.Middleware{},
					Services:    map[string]*dynamic.Service{},
				},
			},
		},
		{
			desc: "Ingress one rule host only",
			expected: &dynamic.Configuration{
				TCP: &dynamic.TCPConfiguration{},
				HTTP: &dynamic.HTTPConfiguration{
					Routers:     map[string]*dynamic.Router{},
					Middlewares: map[string]*dynamic.Middleware{},
					Services:    map[string]*dynamic.Service{},
				},
			},
		},
		{
			desc: "Ingress with a basic rule on one path",
			expected: &dynamic.Configuration{
				TCP: &dynamic.TCPConfiguration{},
				HTTP: &dynamic.HTTPConfiguration{
					Middlewares: map[string]*dynamic.Middleware{},
					Routers: map[string]*dynamic.Router{
						"testing-bar": {
							Rule:    "PathPrefix(`/bar`)",
							Service: "testing-service1-80",
						},
					},
					Services: map[string]*dynamic.Service{
						"testing-service1-80": {
							LoadBalancer: &dynamic.ServersLoadBalancer{
								PassHostHeader: Bool(true),
								Servers: []dynamic.Server{
									{
										URL: "http://10.10.0.1:8080",
									},
									{
										URL: "http://10.21.0.1:8080",
									},
								},
							},
						},
					},
				},
			},
		},
		{
			desc: "Ingress with annotations",
			expected: &dynamic.Configuration{
				TCP: &dynamic.TCPConfiguration{},
				HTTP: &dynamic.HTTPConfiguration{
					Middlewares: map[string]*dynamic.Middleware{},
					Routers: map[string]*dynamic.Router{
						"testing-bar": {
							Rule:        "Path(`/bar`)",
							EntryPoints: []string{"ep1", "ep2"},
							Service:     "testing-service1-80",
							Middlewares: []string{"md1", "md2"},
							Priority:    42,
							TLS: &dynamic.RouterTLSConfig{
								CertResolver: "foobar",
								Domains: []types.Domain{
									{
										Main: "domain.com",
										SANs: []string{"one.domain.com", "two.domain.com"},
									},
									{
										Main: "example.com",
										SANs: []string{"one.example.com", "two.example.com"},
									},
								},
								Options: "foobar",
							},
						},
					},
					Services: map[string]*dynamic.Service{
						"testing-service1-80": {
							LoadBalancer: &dynamic.ServersLoadBalancer{
								PassHostHeader: Bool(true),
								Sticky: &dynamic.Sticky{
									Cookie: &dynamic.Cookie{
										Name:     "foobar",
										Secure:   true,
										HTTPOnly: true,
									},
								},
								Servers: []dynamic.Server{
									{
										URL: "protocol://10.10.0.1:8080",
									},
									{
										URL: "protocol://10.21.0.1:8080",
									},
								},
								ServersTransport: "foobar@file",
							},
						},
					},
				},
			},
		},
		{
			desc: "Ingress with two different rules with one path",
			expected: &dynamic.Configuration{
				TCP: &dynamic.TCPConfiguration{},
				HTTP: &dynamic.HTTPConfiguration{
					Middlewares: map[string]*dynamic.Middleware{},
					Routers: map[string]*dynamic.Router{
						"testing-bar": {
							Rule:    "PathPrefix(`/bar`)",
							Service: "testing-service1-80",
						},
						"testing-foo": {
							Rule:    "PathPrefix(`/foo`)",
							Service: "testing-service1-80",
						},
					},
					Services: map[string]*dynamic.Service{
						"testing-service1-80": {
							LoadBalancer: &dynamic.ServersLoadBalancer{
								PassHostHeader: Bool(true),
								Servers: []dynamic.Server{
									{
										URL: "http://10.10.0.1:8080",
									},
									{
										URL: "http://10.21.0.1:8080",
									},
								},
							},
						},
					},
				},
			},
		},
		{
			desc: "Ingress with conflicting routers on host",
			expected: &dynamic.Configuration{
				TCP: &dynamic.TCPConfiguration{},
				HTTP: &dynamic.HTTPConfiguration{
					Middlewares: map[string]*dynamic.Middleware{},
					Routers: map[string]*dynamic.Router{
						"testing-bar-bar-3be6cfd7daba66cf2fdd": {
							Rule:    "HostRegexp(`{subdomain:[a-zA-Z0-9-]+}.bar`) && PathPrefix(`/bar`)",
							Service: "testing-service1-80",
						},
						"testing-bar-bar-636bf36c00fedaab3d44": {
							Rule:    "Host(`bar`) && PathPrefix(`/bar`)",
							Service: "testing-service1-80",
						},
					},
					Services: map[string]*dynamic.Service{
						"testing-service1-80": {
							LoadBalancer: &dynamic.ServersLoadBalancer{
								PassHostHeader: Bool(true),
								Servers: []dynamic.Server{
									{
										URL: "http://10.10.0.1:8080",
									},
									{
										URL: "http://10.21.0.1:8080",
									},
								},
							},
						},
					},
				},
			},
		},
		{
			desc: "Ingress with conflicting routers on path",
			expected: &dynamic.Configuration{
				TCP: &dynamic.TCPConfiguration{},
				HTTP: &dynamic.HTTPConfiguration{
					Middlewares: map[string]*dynamic.Middleware{},
					Routers: map[string]*dynamic.Router{
						"testing-foo-bar-d0b30949e54d6a7515ca": {
							Rule:    "PathPrefix(`/foo/bar`)",
							Service: "testing-service1-80",
						},
						"testing-foo-bar-dcd54bae39a6d7557f48": {
							Rule:    "PathPrefix(`/foo-bar`)",
							Service: "testing-service1-80",
						},
					},
					Services: map[string]*dynamic.Service{
						"testing-service1-80": {
							LoadBalancer: &dynamic.ServersLoadBalancer{
								PassHostHeader: Bool(true),
								Servers: []dynamic.Server{
									{
										URL: "http://10.10.0.1:8080",
									},
									{
										URL: "http://10.21.0.1:8080",
									},
								},
							},
						},
					},
				},
			},
		},
		{
			desc: "Ingress one rule with two paths",
			expected: &dynamic.Configuration{
				TCP: &dynamic.TCPConfiguration{},
				HTTP: &dynamic.HTTPConfiguration{
					Middlewares: map[string]*dynamic.Middleware{},
					Routers: map[string]*dynamic.Router{
						"testing-bar": {
							Rule:    "PathPrefix(`/bar`)",
							Service: "testing-service1-80",
						},
						"testing-foo": {
							Rule:    "PathPrefix(`/foo`)",
							Service: "testing-service1-80",
						},
					},
					Services: map[string]*dynamic.Service{
						"testing-service1-80": {
							LoadBalancer: &dynamic.ServersLoadBalancer{
								PassHostHeader: Bool(true),
								Servers: []dynamic.Server{
									{
										URL: "http://10.10.0.1:8080",
									},
									{
										URL: "http://10.21.0.1:8080",
									},
								},
							},
						},
					},
				},
			},
		},
		{
			desc: "Ingress one rule with one path and one host",
			expected: &dynamic.Configuration{
				TCP: &dynamic.TCPConfiguration{},
				HTTP: &dynamic.HTTPConfiguration{
					Middlewares: map[string]*dynamic.Middleware{},
					Routers: map[string]*dynamic.Router{
						"testing-traefik-tchouk-bar": {
							Rule:    "Host(`traefik.tchouk`) && PathPrefix(`/bar`)",
							Service: "testing-service1-80",
						},
					},
					Services: map[string]*dynamic.Service{
						"testing-service1-80": {
							LoadBalancer: &dynamic.ServersLoadBalancer{
								PassHostHeader: Bool(true),
								Servers: []dynamic.Server{
									{
										URL: "http://10.10.0.1:8080",
									},
									{
										URL: "http://10.21.0.1:8080",
									},
								},
							},
						},
					},
				},
			},
		},
		{
			desc: "Ingress with one host without path",
			expected: &dynamic.Configuration{
				TCP: &dynamic.TCPConfiguration{},
				HTTP: &dynamic.HTTPConfiguration{
					Middlewares: map[string]*dynamic.Middleware{},
					Routers: map[string]*dynamic.Router{
						"testing-example-com": {
							Rule:    "Host(`example.com`)",
							Service: "testing-example-com-80",
						},
					},
					Services: map[string]*dynamic.Service{
						"testing-example-com-80": {
							LoadBalancer: &dynamic.ServersLoadBalancer{
								PassHostHeader: Bool(true),
								Servers: []dynamic.Server{
									{
										URL: "http://10.11.0.1:80",
									},
								},
							},
						},
					},
				},
			},
		},
		{
			desc: "Ingress one rule with one host and two paths",
			expected: &dynamic.Configuration{
				TCP: &dynamic.TCPConfiguration{},
				HTTP: &dynamic.HTTPConfiguration{
					Middlewares: map[string]*dynamic.Middleware{},
					Routers: map[string]*dynamic.Router{
						"testing-traefik-tchouk-bar": {
							Rule:    "Host(`traefik.tchouk`) && PathPrefix(`/bar`)",
							Service: "testing-service1-80",
						},
						"testing-traefik-tchouk-foo": {
							Rule:    "Host(`traefik.tchouk`) && PathPrefix(`/foo`)",
							Service: "testing-service1-80",
						},
					},
					Services: map[string]*dynamic.Service{
						"testing-service1-80": {
							LoadBalancer: &dynamic.ServersLoadBalancer{
								PassHostHeader: Bool(true),
								Servers: []dynamic.Server{
									{
										URL: "http://10.10.0.1:8080",
									},
									{
										URL: "http://10.21.0.1:8080",
									},
								},
							},
						},
					},
				},
			},
		},
		{
			desc: "Ingress Two rules with one host and one path",
			expected: &dynamic.Configuration{
				TCP: &dynamic.TCPConfiguration{},
				HTTP: &dynamic.HTTPConfiguration{
					Middlewares: map[string]*dynamic.Middleware{},
					Routers: map[string]*dynamic.Router{
						"testing-traefik-tchouk-bar": {
							Rule:    "Host(`traefik.tchouk`) && PathPrefix(`/bar`)",
							Service: "testing-service1-80",
						},
						"testing-traefik-courgette-carotte": {
							Rule:    "Host(`traefik.courgette`) && PathPrefix(`/carotte`)",
							Service: "testing-service1-80",
						},
					},
					Services: map[string]*dynamic.Service{
						"testing-service1-80": {
							LoadBalancer: &dynamic.ServersLoadBalancer{
								PassHostHeader: Bool(true),
								Servers: []dynamic.Server{
									{
										URL: "http://10.10.0.1:8080",
									},
									{
										URL: "http://10.21.0.1:8080",
									},
								},
							},
						},
					},
				},
			},
		},
		{
			desc: "Ingress with two services",
			expected: &dynamic.Configuration{
				TCP: &dynamic.TCPConfiguration{},
				HTTP: &dynamic.HTTPConfiguration{
					Middlewares: map[string]*dynamic.Middleware{},
					Routers: map[string]*dynamic.Router{
						"testing-traefik-tchouk-bar": {
							Rule:    "Host(`traefik.tchouk`) && PathPrefix(`/bar`)",
							Service: "testing-service1-80",
						},
						"testing-traefik-courgette-carotte": {
							Rule:    "Host(`traefik.courgette`) && PathPrefix(`/carotte`)",
							Service: "testing-service2-8082",
						},
					},
					Services: map[string]*dynamic.Service{
						"testing-service1-80": {
							LoadBalancer: &dynamic.ServersLoadBalancer{
								PassHostHeader: Bool(true),
								Servers: []dynamic.Server{
									{
										URL: "http://10.10.0.1:8080",
									},
									{
										URL: "http://10.21.0.1:8080",
									},
								},
							},
						},
						"testing-service2-8082": {
							LoadBalancer: &dynamic.ServersLoadBalancer{
								PassHostHeader: Bool(true),
								Servers: []dynamic.Server{
									{
										URL: "http://10.10.0.2:8080",
									},
									{
										URL: "http://10.21.0.2:8080",
									},
								},
							},
						},
					},
				},
			},
		},
		{
			desc:               "Ingress with one service without endpoints subset",
			allowEmptyServices: true,
			expected: &dynamic.Configuration{
				TCP: &dynamic.TCPConfiguration{},
				HTTP: &dynamic.HTTPConfiguration{
					Middlewares: map[string]*dynamic.Middleware{},
					Routers: map[string]*dynamic.Router{
						"testing-traefik-tchouk-bar": {
							Rule:    "Host(`traefik.tchouk`) && PathPrefix(`/bar`)",
							Service: "testing-service1-80",
						},
					},
					Services: map[string]*dynamic.Service{
						"testing-service1-80": {
							LoadBalancer: &dynamic.ServersLoadBalancer{
								PassHostHeader: Bool(true),
							},
						},
					},
				},
			},
		},
		{
			desc: "Ingress with one service without endpoint",
			expected: &dynamic.Configuration{
				TCP: &dynamic.TCPConfiguration{},
				HTTP: &dynamic.HTTPConfiguration{
					Middlewares: map[string]*dynamic.Middleware{},
					Routers:     map[string]*dynamic.Router{},
					Services:    map[string]*dynamic.Service{},
				},
			},
		},
		{
			desc: "Single Service Ingress (without any rules)",
			expected: &dynamic.Configuration{
				TCP: &dynamic.TCPConfiguration{},
				HTTP: &dynamic.HTTPConfiguration{
					Middlewares: map[string]*dynamic.Middleware{},
					Routers: map[string]*dynamic.Router{
						"default-router": {
							Rule:     "PathPrefix(`/`)",
							Service:  "default-backend",
							Priority: math.MinInt32,
						},
					},
					Services: map[string]*dynamic.Service{
						"default-backend": {
							LoadBalancer: &dynamic.ServersLoadBalancer{
								PassHostHeader: Bool(true),
								Servers: []dynamic.Server{
									{
										URL: "http://10.10.0.1:8080",
									},
									{
										URL: "http://10.21.0.1:8080",
									},
								},
							},
						},
					},
				},
			},
		},
		{
			desc: "Ingress with port value in backend and no pod replica",
			expected: &dynamic.Configuration{
				TCP: &dynamic.TCPConfiguration{},
				HTTP: &dynamic.HTTPConfiguration{
					Middlewares: map[string]*dynamic.Middleware{},
					Routers: map[string]*dynamic.Router{
						"testing-traefik-tchouk-bar": {
							Rule:    "Host(`traefik.tchouk`) && PathPrefix(`/bar`)",
							Service: "testing-service1-80",
						},
					},
					Services: map[string]*dynamic.Service{
						"testing-service1-80": {
							LoadBalancer: &dynamic.ServersLoadBalancer{
								PassHostHeader: Bool(true),
								Servers: []dynamic.Server{
									{
										URL: "http://10.10.0.1:8089",
									},
									{
										URL: "http://10.21.0.1:8089",
									},
								},
							},
						},
					},
				},
			},
		},
		{
			desc: "Ingress with port name in backend and no pod replica",
			expected: &dynamic.Configuration{
				TCP: &dynamic.TCPConfiguration{},
				HTTP: &dynamic.HTTPConfiguration{
					Middlewares: map[string]*dynamic.Middleware{},
					Routers: map[string]*dynamic.Router{
						"testing-traefik-tchouk-bar": {
							Rule:    "Host(`traefik.tchouk`) && PathPrefix(`/bar`)",
							Service: "testing-service1-tchouk",
						},
					},
					Services: map[string]*dynamic.Service{
						"testing-service1-tchouk": {
							LoadBalancer: &dynamic.ServersLoadBalancer{
								PassHostHeader: Bool(true),
								Servers: []dynamic.Server{
									{
										URL: "http://10.10.0.1:8089",
									},
									{
										URL: "http://10.21.0.1:8089",
									},
								},
							},
						},
					},
				},
			},
		},
		{
			desc: "Ingress with with port name in backend and 2 pod replica",
			expected: &dynamic.Configuration{
				TCP: &dynamic.TCPConfiguration{},
				HTTP: &dynamic.HTTPConfiguration{
					Middlewares: map[string]*dynamic.Middleware{},
					Routers: map[string]*dynamic.Router{
						"testing-traefik-tchouk-bar": {
							Rule:    "Host(`traefik.tchouk`) && PathPrefix(`/bar`)",
							Service: "testing-service1-tchouk",
						},
					},
					Services: map[string]*dynamic.Service{
						"testing-service1-tchouk": {
							LoadBalancer: &dynamic.ServersLoadBalancer{
								PassHostHeader: Bool(true),
								Servers: []dynamic.Server{
									{
										URL: "http://10.10.0.1:8089",
									},
									{
										URL: "http://10.10.0.2:8089",
									},
								},
							},
						},
					},
				},
			},
		},
		{
			desc: "Ingress with two paths using same service and different port name",
			expected: &dynamic.Configuration{
				TCP: &dynamic.TCPConfiguration{},
				HTTP: &dynamic.HTTPConfiguration{
					Middlewares: map[string]*dynamic.Middleware{},
					Routers: map[string]*dynamic.Router{
						"testing-traefik-tchouk-bar": {
							Rule:    "Host(`traefik.tchouk`) && PathPrefix(`/bar`)",
							Service: "testing-service1-tchouk",
						},
						"testing-traefik-tchouk-foo": {
							Rule:    "Host(`traefik.tchouk`) && PathPrefix(`/foo`)",
							Service: "testing-service1-carotte",
						},
					},
					Services: map[string]*dynamic.Service{
						"testing-service1-tchouk": {
							LoadBalancer: &dynamic.ServersLoadBalancer{
								PassHostHeader: Bool(true),
								Servers: []dynamic.Server{
									{
										URL: "http://10.10.0.1:8089",
									},
									{
										URL: "http://10.10.0.2:8089",
									},
								},
							},
						},
						"testing-service1-carotte": {
							LoadBalancer: &dynamic.ServersLoadBalancer{
								PassHostHeader: Bool(true),
								Servers: []dynamic.Server{
									{
										URL: "http://10.10.0.1:8090",
									},
									{
										URL: "http://10.10.0.2:8090",
									},
								},
							},
						},
					},
				},
			},
		},
		{
			desc: "Ingress with a named port matching subset of service pods",
			expected: &dynamic.Configuration{
				TCP: &dynamic.TCPConfiguration{},
				HTTP: &dynamic.HTTPConfiguration{
					Middlewares: map[string]*dynamic.Middleware{},
					Routers: map[string]*dynamic.Router{
						"testing-traefik-tchouk-bar": {
							Rule:    "Host(`traefik.tchouk`) && PathPrefix(`/bar`)",
							Service: "testing-service1-tchouk",
						},
					},
					Services: map[string]*dynamic.Service{
						"testing-service1-tchouk": {
							LoadBalancer: &dynamic.ServersLoadBalancer{
								PassHostHeader: Bool(true),
								Servers: []dynamic.Server{
									{
										URL: "http://10.10.0.1:8089",
									},
									{
										URL: "http://10.10.0.2:8089",
									},
								},
							},
						},
					},
				},
			},
		},
		{
			desc: "2 ingresses in different namespace with same service name",
			expected: &dynamic.Configuration{
				TCP: &dynamic.TCPConfiguration{},
				HTTP: &dynamic.HTTPConfiguration{
					Middlewares: map[string]*dynamic.Middleware{},
					Routers: map[string]*dynamic.Router{
						"testing-traefik-tchouk-bar": {
							Rule:    "Host(`traefik.tchouk`) && PathPrefix(`/bar`)",
							Service: "testing-service1-tchouk",
						},
						"toto-toto-traefik-tchouk-bar": {
							Rule:    "Host(`toto.traefik.tchouk`) && PathPrefix(`/bar`)",
							Service: "toto-service1-tchouk",
						},
					},
					Services: map[string]*dynamic.Service{
						"testing-service1-tchouk": {
							LoadBalancer: &dynamic.ServersLoadBalancer{
								PassHostHeader: Bool(true),
								Servers: []dynamic.Server{
									{
										URL: "http://10.10.0.1:8089",
									},
									{
										URL: "http://10.10.0.2:8089",
									},
								},
							},
						},
						"toto-service1-tchouk": {
							LoadBalancer: &dynamic.ServersLoadBalancer{
								PassHostHeader: Bool(true),
								Servers: []dynamic.Server{
									{
										URL: "http://10.11.0.1:8089",
									},
									{
										URL: "http://10.11.0.2:8089",
									},
								},
							},
						},
					},
				},
			},
		},
		{
			desc: "Ingress with unknown service port name",
			expected: &dynamic.Configuration{
				TCP: &dynamic.TCPConfiguration{},
				HTTP: &dynamic.HTTPConfiguration{
					Middlewares: map[string]*dynamic.Middleware{},
					Routers:     map[string]*dynamic.Router{},
					Services:    map[string]*dynamic.Service{},
				},
			},
		},
		{
			desc: "Ingress with unknown service port",
			expected: &dynamic.Configuration{
				TCP: &dynamic.TCPConfiguration{},
				HTTP: &dynamic.HTTPConfiguration{
					Middlewares: map[string]*dynamic.Middleware{},
					Routers:     map[string]*dynamic.Router{},
					Services:    map[string]*dynamic.Service{},
				},
			},
		},
		{
			desc: "Ingress with port invalid for one service",
			expected: &dynamic.Configuration{
				TCP: &dynamic.TCPConfiguration{},
				HTTP: &dynamic.HTTPConfiguration{
					Middlewares: map[string]*dynamic.Middleware{},
					Routers: map[string]*dynamic.Router{
						"testing-traefik-port-port": {
							Rule:    "Host(`traefik.port`) && PathPrefix(`/port`)",
							Service: "testing-service1-8080",
						},
					},
					Services: map[string]*dynamic.Service{
						"testing-service1-8080": {
							LoadBalancer: &dynamic.ServersLoadBalancer{
								PassHostHeader: Bool(true),
								Servers: []dynamic.Server{
									{
										URL: "http://10.0.0.1:8080",
									},
								},
							},
						},
					},
				},
			},
		},
		{
			desc: "TLS support",
			expected: &dynamic.Configuration{
				TCP: &dynamic.TCPConfiguration{},
				HTTP: &dynamic.HTTPConfiguration{
					Middlewares: map[string]*dynamic.Middleware{},
					Routers: map[string]*dynamic.Router{
						"testing-example-com": {
							Rule:    "Host(`example.com`)",
							Service: "testing-example-com-80",
							TLS:     &dynamic.RouterTLSConfig{},
						},
					},
					Services: map[string]*dynamic.Service{
						"testing-example-com-80": {
							LoadBalancer: &dynamic.ServersLoadBalancer{
								PassHostHeader: Bool(true),
								Servers: []dynamic.Server{
									{
										URL: "http://10.11.0.1:80",
									},
								},
							},
						},
					},
				},
				TLS: &dynamic.TLSConfiguration{
					Certificates: []*tls.CertAndStores{
						{
							Certificate: tls.Certificate{
								CertFile: tls.FileOrContent("-----BEGIN CERTIFICATE-----\n-----END CERTIFICATE-----"),
								KeyFile:  tls.FileOrContent("-----BEGIN PRIVATE KEY-----\n-----END PRIVATE KEY-----"),
							},
						},
					},
				},
			},
		},
		{
			desc: "Ingress with a basic rule on one path with https (port == 443)",
			expected: &dynamic.Configuration{
				TCP: &dynamic.TCPConfiguration{},
				HTTP: &dynamic.HTTPConfiguration{
					Middlewares: map[string]*dynamic.Middleware{},
					Routers: map[string]*dynamic.Router{
						"testing-bar": {
							Rule:    "PathPrefix(`/bar`)",
							Service: "testing-service1-443",
						},
					},
					Services: map[string]*dynamic.Service{
						"testing-service1-443": {
							LoadBalancer: &dynamic.ServersLoadBalancer{
								PassHostHeader: Bool(true),
								Servers: []dynamic.Server{
									{
										URL: "https://10.10.0.1:8443",
									},
									{
										URL: "https://10.21.0.1:8443",
									},
								},
							},
						},
					},
				},
			},
		},
		{
			desc: "Ingress with a basic rule on one path with https (portname == https)",
			expected: &dynamic.Configuration{
				TCP: &dynamic.TCPConfiguration{},
				HTTP: &dynamic.HTTPConfiguration{
					Middlewares: map[string]*dynamic.Middleware{},
					Routers: map[string]*dynamic.Router{
						"testing-bar": {
							Rule:    "PathPrefix(`/bar`)",
							Service: "testing-service1-8443",
						},
					},
					Services: map[string]*dynamic.Service{
						"testing-service1-8443": {
							LoadBalancer: &dynamic.ServersLoadBalancer{
								PassHostHeader: Bool(true),
								Servers: []dynamic.Server{
									{
										URL: "https://10.10.0.1:8443",
									},
									{
										URL: "https://10.21.0.1:8443",
									},
								},
							},
						},
					},
				},
			},
		},
		{
			desc: "Ingress with a basic rule on one path with https (portname starts with https)",
			expected: &dynamic.Configuration{
				TCP: &dynamic.TCPConfiguration{},
				HTTP: &dynamic.HTTPConfiguration{
					Middlewares: map[string]*dynamic.Middleware{},

					Routers: map[string]*dynamic.Router{
						"testing-bar": {
							Rule:    "PathPrefix(`/bar`)",
							Service: "testing-service1-8443",
						},
					},
					Services: map[string]*dynamic.Service{
						"testing-service1-8443": {
							LoadBalancer: &dynamic.ServersLoadBalancer{
								PassHostHeader: Bool(true),
								Servers: []dynamic.Server{
									{
										URL: "https://10.10.0.1:8443",
									},
									{
										URL: "https://10.21.0.1:8443",
									},
								},
							},
						},
					},
				},
			},
		},
		{
			desc: "Double Single Service Ingress",
			expected: &dynamic.Configuration{
				TCP: &dynamic.TCPConfiguration{},
				HTTP: &dynamic.HTTPConfiguration{
					Middlewares: map[string]*dynamic.Middleware{},
					Routers: map[string]*dynamic.Router{
						"default-router": {
							Rule:     "PathPrefix(`/`)",
							Service:  "default-backend",
							Priority: math.MinInt32,
						},
					},
					Services: map[string]*dynamic.Service{
						"default-backend": {
							LoadBalancer: &dynamic.ServersLoadBalancer{
								PassHostHeader: Bool(true),
								Servers: []dynamic.Server{
									{
										URL: "http://10.30.0.1:8080",
									},
									{
										URL: "http://10.41.0.1:8080",
									},
								},
							},
						},
					},
				},
			},
		},
		{
			desc: "Ingress with default traefik ingressClass",
			expected: &dynamic.Configuration{
				TCP: &dynamic.TCPConfiguration{},
				HTTP: &dynamic.HTTPConfiguration{
					Middlewares: map[string]*dynamic.Middleware{},
					Routers: map[string]*dynamic.Router{
						"testing-bar": {
							Rule:    "PathPrefix(`/bar`)",
							Service: "testing-service1-80",
						},
					},
					Services: map[string]*dynamic.Service{
						"testing-service1-80": {
							LoadBalancer: &dynamic.ServersLoadBalancer{
								PassHostHeader: Bool(true),
								Servers: []dynamic.Server{
									{
										URL: "http://10.10.0.1:8080",
									},
								},
							},
						},
					},
				},
			},
		},
		{
			desc: "Ingress without provider traefik ingressClass and unknown annotation",
			expected: &dynamic.Configuration{
				TCP: &dynamic.TCPConfiguration{},
				HTTP: &dynamic.HTTPConfiguration{
					Middlewares: map[string]*dynamic.Middleware{},
					Routers:     map[string]*dynamic.Router{},
					Services:    map[string]*dynamic.Service{},
				},
			},
		},
		{
			desc:         "Ingress with non matching provider traefik ingressClass and annotation",
			ingressClass: "tchouk",
			expected: &dynamic.Configuration{
				TCP: &dynamic.TCPConfiguration{},
				HTTP: &dynamic.HTTPConfiguration{
					Middlewares: map[string]*dynamic.Middleware{},
					Routers:     map[string]*dynamic.Router{},
					Services:    map[string]*dynamic.Service{},
				},
			},
		},
		{
			desc:         "Ingress with ingressClass without annotation",
			ingressClass: "tchouk",
			expected: &dynamic.Configuration{
				TCP: &dynamic.TCPConfiguration{},
				HTTP: &dynamic.HTTPConfiguration{
					Middlewares: map[string]*dynamic.Middleware{},
					Routers:     map[string]*dynamic.Router{},
					Services:    map[string]*dynamic.Service{},
				},
			},
		},
		{
			desc:         "Ingress with ingressClass without annotation",
			ingressClass: "toto",
			expected: &dynamic.Configuration{
				TCP: &dynamic.TCPConfiguration{},
				HTTP: &dynamic.HTTPConfiguration{
					Middlewares: map[string]*dynamic.Middleware{},
					Routers:     map[string]*dynamic.Router{},
					Services:    map[string]*dynamic.Service{},
				},
			},
		},
		{
			desc: "Ingress with wildcard host",
			expected: &dynamic.Configuration{
				TCP: &dynamic.TCPConfiguration{},
				HTTP: &dynamic.HTTPConfiguration{
					Middlewares: map[string]*dynamic.Middleware{},
					Routers: map[string]*dynamic.Router{
						"testing-foobar-com-bar": {
							Rule:    "HostRegexp(`{subdomain:[a-zA-Z0-9-]+}.foobar.com`) && PathPrefix(`/bar`)",
							Service: "testing-service1-80",
						},
					},
					Services: map[string]*dynamic.Service{
						"testing-service1-80": {
							LoadBalancer: &dynamic.ServersLoadBalancer{
								PassHostHeader: Bool(true),
								Servers: []dynamic.Server{
									{
										URL:    "http://10.10.0.1:8080",
										Scheme: "",
										Port:   "",
									},
								},
							},
						},
					},
				},
			},
		},
		{
			desc:          "v18 Ingress with ingressClass",
			serverVersion: "v1.18",
			expected: &dynamic.Configuration{
				TCP: &dynamic.TCPConfiguration{},
				HTTP: &dynamic.HTTPConfiguration{
					Middlewares: map[string]*dynamic.Middleware{},
					Routers: map[string]*dynamic.Router{
						"testing-bar": {
							Rule:    "PathPrefix(`/bar`)",
							Service: "testing-service1-80",
						},
					},
					Services: map[string]*dynamic.Service{
						"testing-service1-80": {
							LoadBalancer: &dynamic.ServersLoadBalancer{
								PassHostHeader: Bool(true),
								Servers: []dynamic.Server{
									{
										URL: "http://10.10.0.1:8080",
									},
								},
							},
						},
					},
				},
			},
		},
		{
			desc:          "v18 Ingress with multiple ingressClasses",
			serverVersion: "v1.18",
			expected: &dynamic.Configuration{
				TCP: &dynamic.TCPConfiguration{},
				HTTP: &dynamic.HTTPConfiguration{
					Middlewares: map[string]*dynamic.Middleware{},
					Routers: map[string]*dynamic.Router{
						"testing-foo": {
							Rule:    "PathPrefix(`/foo`)",
							Service: "testing-service1-80",
						},
						"testing-bar": {
							Rule:    "PathPrefix(`/bar`)",
							Service: "testing-service1-80",
						},
					},
					Services: map[string]*dynamic.Service{
						"testing-service1-80": {
							LoadBalancer: &dynamic.ServersLoadBalancer{
								PassHostHeader: Bool(true),
								Servers: []dynamic.Server{
									{
										URL: "http://10.10.0.1:8080",
									},
								},
							},
						},
					},
				},
			},
		},
		{
			desc:          "v18 Ingress with no pathType",
			serverVersion: "v1.18",
			expected: &dynamic.Configuration{
				TCP: &dynamic.TCPConfiguration{},
				HTTP: &dynamic.HTTPConfiguration{
					Middlewares: map[string]*dynamic.Middleware{},
					Routers: map[string]*dynamic.Router{
						"testing-bar": {
							Rule:    "Path(`/bar`)",
							Service: "testing-service1-80",
						},
					},
					Services: map[string]*dynamic.Service{
						"testing-service1-80": {
							LoadBalancer: &dynamic.ServersLoadBalancer{
								PassHostHeader: Bool(true),
								Servers: []dynamic.Server{
									{
										URL: "http://10.10.0.1:8080",
									},
								},
							},
						},
					},
				},
			},
		},
		{
			desc:          "v18 Ingress with empty pathType",
			serverVersion: "v1.18",
			expected: &dynamic.Configuration{
				TCP: &dynamic.TCPConfiguration{},
				HTTP: &dynamic.HTTPConfiguration{
					Middlewares: map[string]*dynamic.Middleware{},
					Routers: map[string]*dynamic.Router{
						"testing-bar": {
							Rule:    "Path(`/bar`)",
							Service: "testing-service1-80",
						},
					},
					Services: map[string]*dynamic.Service{
						"testing-service1-80": {
							LoadBalancer: &dynamic.ServersLoadBalancer{
								PassHostHeader: Bool(true),
								Servers: []dynamic.Server{
									{
										URL: "http://10.10.0.1:8080",
									},
								},
							},
						},
					},
				},
			},
		},
		{
			desc:          "v18 Ingress with implementationSpecific pathType",
			serverVersion: "v1.18",
			expected: &dynamic.Configuration{
				TCP: &dynamic.TCPConfiguration{},
				HTTP: &dynamic.HTTPConfiguration{
					Middlewares: map[string]*dynamic.Middleware{},
					Routers: map[string]*dynamic.Router{
						"testing-bar": {
							Rule:    "Path(`/bar`)",
							Service: "testing-service1-80",
						},
					},
					Services: map[string]*dynamic.Service{
						"testing-service1-80": {
							LoadBalancer: &dynamic.ServersLoadBalancer{
								PassHostHeader: Bool(true),
								Servers: []dynamic.Server{
									{
										URL: "http://10.10.0.1:8080",
									},
								},
							},
						},
					},
				},
			},
		},
		{
			desc:          "v18 Ingress with prefix pathType",
			serverVersion: "v1.18",
			expected: &dynamic.Configuration{
				TCP: &dynamic.TCPConfiguration{},
				HTTP: &dynamic.HTTPConfiguration{
					Middlewares: map[string]*dynamic.Middleware{},
					Routers: map[string]*dynamic.Router{
						"testing-bar": {
							Rule:    "PathPrefix(`/bar`)",
							Service: "testing-service1-80",
						},
					},
					Services: map[string]*dynamic.Service{
						"testing-service1-80": {
							LoadBalancer: &dynamic.ServersLoadBalancer{
								PassHostHeader: Bool(true),
								Servers: []dynamic.Server{
									{
										URL: "http://10.10.0.1:8080",
									},
								},
							},
						},
					},
				},
			},
		},
		{
			desc:          "v18 Ingress with exact pathType",
			serverVersion: "v1.18",
			expected: &dynamic.Configuration{
				TCP: &dynamic.TCPConfiguration{},
				HTTP: &dynamic.HTTPConfiguration{
					Middlewares: map[string]*dynamic.Middleware{},
					Routers: map[string]*dynamic.Router{
						"testing-bar": {
							Rule:    "Path(`/bar`)",
							Service: "testing-service1-80",
						},
					},
					Services: map[string]*dynamic.Service{
						"testing-service1-80": {
							LoadBalancer: &dynamic.ServersLoadBalancer{
								PassHostHeader: Bool(true),
								Servers: []dynamic.Server{
									{
										URL: "http://10.10.0.1:8080",
									},
								},
							},
						},
					},
				},
			},
		},
		{
			desc:          "v18 Ingress with missing ingressClass",
			serverVersion: "v1.18",
			expected: &dynamic.Configuration{
				TCP: &dynamic.TCPConfiguration{},
				HTTP: &dynamic.HTTPConfiguration{
					Middlewares: map[string]*dynamic.Middleware{},
					Routers:     map[string]*dynamic.Router{},
					Services:    map[string]*dynamic.Service{},
				},
			},
		},
		{
			desc:          "v18 Ingress with ingress annotation",
			serverVersion: "v1.18",
			expected: &dynamic.Configuration{
				TCP: &dynamic.TCPConfiguration{},
				HTTP: &dynamic.HTTPConfiguration{
					Middlewares: map[string]*dynamic.Middleware{},
					Routers: map[string]*dynamic.Router{
						"testing-bar": {
							Rule:    "PathPrefix(`/bar`)",
							Service: "testing-service1-80",
						},
					},
					Services: map[string]*dynamic.Service{
						"testing-service1-80": {
							LoadBalancer: &dynamic.ServersLoadBalancer{
								PassHostHeader: Bool(true),
								Servers: []dynamic.Server{
									{
										URL: "http://10.10.0.1:8080",
									},
								},
							},
						},
					},
				},
			},
		},
		{
			desc:          "v18 Ingress with ingressClasses filter",
			serverVersion: "v1.18",
			ingressClass:  "traefik-lb2",
			expected: &dynamic.Configuration{
				TCP: &dynamic.TCPConfiguration{},
				HTTP: &dynamic.HTTPConfiguration{
					Middlewares: map[string]*dynamic.Middleware{},
					Routers: map[string]*dynamic.Router{
						"testing-foo": {
							Rule:    "PathPrefix(`/foo`)",
							Service: "testing-service1-80",
						},
					},
					Services: map[string]*dynamic.Service{
						"testing-service1-80": {
							LoadBalancer: &dynamic.ServersLoadBalancer{
								PassHostHeader: Bool(true),
								Servers: []dynamic.Server{
									{
										URL: "http://10.10.0.1:8080",
									},
								},
							},
						},
					},
				},
			},
		},
		{
			desc:          "v19 Ingress with prefix pathType",
			serverVersion: "v1.19",
			expected: &dynamic.Configuration{
				TCP: &dynamic.TCPConfiguration{},
				HTTP: &dynamic.HTTPConfiguration{
					Middlewares: map[string]*dynamic.Middleware{},
					Routers: map[string]*dynamic.Router{
						"testing-bar": {
							Rule:    "PathPrefix(`/bar`)",
							Service: "testing-service1-80",
						},
					},
					Services: map[string]*dynamic.Service{
						"testing-service1-80": {
							LoadBalancer: &dynamic.ServersLoadBalancer{
								PassHostHeader: Bool(true),
								Servers: []dynamic.Server{
									{
										URL: "http://10.10.0.1:8080",
									},
								},
							},
						},
					},
				},
			},
		},
		{
			desc:          "v19 Ingress with no pathType",
			serverVersion: "v1.19",
			expected: &dynamic.Configuration{
				TCP: &dynamic.TCPConfiguration{},
				HTTP: &dynamic.HTTPConfiguration{
					Middlewares: map[string]*dynamic.Middleware{},
					Routers: map[string]*dynamic.Router{
						"testing-bar": {
							Rule:    "Path(`/bar`)",
							Service: "testing-service1-80",
						},
					},
					Services: map[string]*dynamic.Service{
						"testing-service1-80": {
							LoadBalancer: &dynamic.ServersLoadBalancer{
								PassHostHeader: Bool(true),
								Servers: []dynamic.Server{
									{
										URL: "http://10.10.0.1:8080",
									},
								},
							},
						},
					},
				},
			},
		},
		{
			desc:          "v19 Ingress with empty pathType",
			serverVersion: "v1.19",
			expected: &dynamic.Configuration{
				TCP: &dynamic.TCPConfiguration{},
				HTTP: &dynamic.HTTPConfiguration{
					Middlewares: map[string]*dynamic.Middleware{},
					Routers: map[string]*dynamic.Router{
						"testing-bar": {
							Rule:    "Path(`/bar`)",
							Service: "testing-service1-80",
						},
					},
					Services: map[string]*dynamic.Service{
						"testing-service1-80": {
							LoadBalancer: &dynamic.ServersLoadBalancer{
								PassHostHeader: Bool(true),
								Servers: []dynamic.Server{
									{
										URL: "http://10.10.0.1:8080",
									},
								},
							},
						},
					},
				},
			},
		},
		{
			desc:          "v19 Ingress with exact pathType",
			serverVersion: "v1.19",
			expected: &dynamic.Configuration{
				TCP: &dynamic.TCPConfiguration{},
				HTTP: &dynamic.HTTPConfiguration{
					Middlewares: map[string]*dynamic.Middleware{},
					Routers: map[string]*dynamic.Router{
						"testing-bar": {
							Rule:    "Path(`/bar`)",
							Service: "testing-service1-80",
						},
					},
					Services: map[string]*dynamic.Service{
						"testing-service1-80": {
							LoadBalancer: &dynamic.ServersLoadBalancer{
								PassHostHeader: Bool(true),
								Servers: []dynamic.Server{
									{
										URL: "http://10.10.0.1:8080",
									},
								},
							},
						},
					},
				},
			},
		},
		{
			desc:          "v19 Ingress with implementationSpecific pathType",
			serverVersion: "v1.19",
			expected: &dynamic.Configuration{
				TCP: &dynamic.TCPConfiguration{},
				HTTP: &dynamic.HTTPConfiguration{
					Middlewares: map[string]*dynamic.Middleware{},
					Routers: map[string]*dynamic.Router{
						"testing-bar": {
							Rule:    "Path(`/bar`)",
							Service: "testing-service1-80",
						},
					},
					Services: map[string]*dynamic.Service{
						"testing-service1-80": {
							LoadBalancer: &dynamic.ServersLoadBalancer{
								PassHostHeader: Bool(true),
								Servers: []dynamic.Server{
									{
										URL: "http://10.10.0.1:8080",
									},
								},
							},
						},
					},
				},
			},
		},
		{
			desc:          "v19 Ingress with ingress annotation",
			serverVersion: "v1.19",
			expected: &dynamic.Configuration{
				TCP: &dynamic.TCPConfiguration{},
				HTTP: &dynamic.HTTPConfiguration{
					Middlewares: map[string]*dynamic.Middleware{},
					Routers: map[string]*dynamic.Router{
						"testing-bar": {
							Rule:    "PathPrefix(`/bar`)",
							Service: "testing-service1-80",
						},
					},
					Services: map[string]*dynamic.Service{
						"testing-service1-80": {
							LoadBalancer: &dynamic.ServersLoadBalancer{
								PassHostHeader: Bool(true),
								Servers: []dynamic.Server{
									{
										URL: "http://10.10.0.1:8080",
									},
								},
							},
						},
					},
				},
			},
		},
		{
			desc:          "v19 Ingress with ingressClass",
			serverVersion: "v1.19",
			expected: &dynamic.Configuration{
				TCP: &dynamic.TCPConfiguration{},
				HTTP: &dynamic.HTTPConfiguration{
					Middlewares: map[string]*dynamic.Middleware{},
					Routers: map[string]*dynamic.Router{
						"testing-bar": {
							Rule:    "PathPrefix(`/bar`)",
							Service: "testing-service1-80",
						},
					},
					Services: map[string]*dynamic.Service{
						"testing-service1-80": {
							LoadBalancer: &dynamic.ServersLoadBalancer{
								PassHostHeader: Bool(true),
								Servers: []dynamic.Server{
									{
										URL: "http://10.10.0.1:8080",
									},
								},
							},
						},
					},
				},
			},
		},
		{
			desc:          "v19 Ingress with ingressClassv1",
			serverVersion: "v1.19",
			expected: &dynamic.Configuration{
				TCP: &dynamic.TCPConfiguration{},
				HTTP: &dynamic.HTTPConfiguration{
					Middlewares: map[string]*dynamic.Middleware{},
					Routers: map[string]*dynamic.Router{
						"testing-bar": {
							Rule:    "PathPrefix(`/bar`)",
							Service: "testing-service1-80",
						},
					},
					Services: map[string]*dynamic.Service{
						"testing-service1-80": {
							LoadBalancer: &dynamic.ServersLoadBalancer{
								PassHostHeader: Bool(true),
								Servers: []dynamic.Server{
									{
										URL: "http://10.10.0.1:8080",
									},
								},
							},
						},
					},
				},
			},
		},
		{
			desc:          "v19 Ingress with named port",
			serverVersion: "v1.19",
			expected: &dynamic.Configuration{
				TCP: &dynamic.TCPConfiguration{},
				HTTP: &dynamic.HTTPConfiguration{
					Middlewares: map[string]*dynamic.Middleware{},
					Routers: map[string]*dynamic.Router{
						"testing-bar": {
							Rule:    "PathPrefix(`/bar`)",
							Service: "testing-service1-foobar",
						},
					},
					Services: map[string]*dynamic.Service{
						"testing-service1-foobar": {
							LoadBalancer: &dynamic.ServersLoadBalancer{
								PassHostHeader: Bool(true),
								Servers: []dynamic.Server{
									{
										URL: "http://10.10.0.1:4711",
									},
								},
							},
						},
					},
				},
			},
		},
		{
			desc:          "v19 Ingress with missing ingressClass",
			serverVersion: "v1.19",
			expected: &dynamic.Configuration{
				TCP: &dynamic.TCPConfiguration{},
				HTTP: &dynamic.HTTPConfiguration{
					Middlewares: map[string]*dynamic.Middleware{},
					Routers:     map[string]*dynamic.Router{},
					Services:    map[string]*dynamic.Service{},
				},
			},
		},
		{
			desc:          "v19 Ingress with defaultbackend",
			serverVersion: "v1.19",
			expected: &dynamic.Configuration{
				TCP: &dynamic.TCPConfiguration{},
				HTTP: &dynamic.HTTPConfiguration{
					Middlewares: map[string]*dynamic.Middleware{},
					Routers: map[string]*dynamic.Router{
						"default-router": {
							Rule:     "PathPrefix(`/`)",
							Priority: math.MinInt32,
							Service:  "default-backend",
						},
					},
					Services: map[string]*dynamic.Service{
						"default-backend": {
							LoadBalancer: &dynamic.ServersLoadBalancer{
								PassHostHeader: Bool(true),
								Servers: []dynamic.Server{
									{
										URL: "http://10.10.0.1:8080",
									},
								},
							},
						},
					},
				},
			},
		},
	}

	for _, test := range testCases {
		test := test

		t.Run(test.desc, func(t *testing.T) {
			t.Parallel()

			var paths []string
			_, err := os.Stat(generateTestFilename("_ingress", test.desc))
			if err == nil {
				paths = append(paths, generateTestFilename("_ingress", test.desc))
			}
			_, err = os.Stat(generateTestFilename("_endpoint", test.desc))
			if err == nil {
				paths = append(paths, generateTestFilename("_endpoint", test.desc))
			}
			_, err = os.Stat(generateTestFilename("_service", test.desc))
			if err == nil {
				paths = append(paths, generateTestFilename("_service", test.desc))
			}
			_, err = os.Stat(generateTestFilename("_secret", test.desc))
			if err == nil {
				paths = append(paths, generateTestFilename("_secret", test.desc))
			}
			_, err = os.Stat(generateTestFilename("_ingressclass", test.desc))
			if err == nil {
				paths = append(paths, generateTestFilename("_ingressclass", test.desc))
			}

			serverVersion := test.serverVersion
			if serverVersion == "" {
				serverVersion = "v1.17"
			}

			clientMock := newClientMock(serverVersion, paths...)
			p := Provider{IngressClass: test.ingressClass}
			conf := p.loadConfigurationFromIngresses(context.Background(), clientMock)

			assert.Equal(t, test.expected, conf)
		})
	}
}

func TestLoadConfigurationFromIngressesWithExternalNameServices(t *testing.T) {
	testCases := []struct {
		desc                      string
		ingressClass              string
		serverVersion             string
		allowExternalNameServices bool
		expected                  *dynamic.Configuration
	}{
		{
			desc: "Ingress with service with externalName",
			expected: &dynamic.Configuration{
				TCP: &dynamic.TCPConfiguration{},
				HTTP: &dynamic.HTTPConfiguration{
					Middlewares: map[string]*dynamic.Middleware{},
					Routers:     map[string]*dynamic.Router{},
					Services:    map[string]*dynamic.Service{},
				},
			},
		},
		{
			desc:                      "Ingress with service with externalName enabled",
			allowExternalNameServices: true,
			expected: &dynamic.Configuration{
				TCP: &dynamic.TCPConfiguration{},
				HTTP: &dynamic.HTTPConfiguration{
					Middlewares: map[string]*dynamic.Middleware{},
					Routers: map[string]*dynamic.Router{
						"testing-traefik-tchouk-bar": {
							Rule:    "Host(`traefik.tchouk`) && PathPrefix(`/bar`)",
							Service: "testing-service1-8080",
						},
					},
					Services: map[string]*dynamic.Service{
						"testing-service1-8080": {
							LoadBalancer: &dynamic.ServersLoadBalancer{
								PassHostHeader: Bool(true),
								Servers: []dynamic.Server{
									{
										URL: "http://traefik.wtf:8080",
									},
								},
							},
						},
					},
				},
			},
		},
		{
			desc: "Ingress with IPv6 endpoints",
			expected: &dynamic.Configuration{
				TCP: &dynamic.TCPConfiguration{},
				HTTP: &dynamic.HTTPConfiguration{
					Middlewares: map[string]*dynamic.Middleware{},
					Routers: map[string]*dynamic.Router{
						"example-com-testing-bar": {
							Rule:    "PathPrefix(`/bar`)",
							Service: "testing-service-bar-8080",
						},
					},
					Services: map[string]*dynamic.Service{
						"testing-service-bar-8080": {
							LoadBalancer: &dynamic.ServersLoadBalancer{
								Servers: []dynamic.Server{
									{
										URL: "http://[2001:0db8:3c4d:0015:0000:0000:1a2f:1a2b]:8080",
									},
								},
								PassHostHeader: Bool(true),
							},
						},
					},
				},
			},
		},
		{
			desc:                      "Ingress with IPv6 endpoints externalname enabled",
			allowExternalNameServices: true,
			expected: &dynamic.Configuration{
				TCP: &dynamic.TCPConfiguration{},
				HTTP: &dynamic.HTTPConfiguration{
					Middlewares: map[string]*dynamic.Middleware{},
					Routers: map[string]*dynamic.Router{
						"example-com-testing-foo": {
							Rule:    "PathPrefix(`/foo`)",
							Service: "testing-service-foo-8080",
						},
					},
					Services: map[string]*dynamic.Service{
						"testing-service-foo-8080": {
							LoadBalancer: &dynamic.ServersLoadBalancer{
								Servers: []dynamic.Server{
									{
										URL: "http://[2001:0db8:3c4d:0015:0000:0000:1a2f:2a3b]:8080",
									},
								},
								PassHostHeader: Bool(true),
							},
						},
					},
				},
			},
		},
	}

	for _, test := range testCases {
		test := test

		t.Run(test.desc, func(t *testing.T) {
			t.Parallel()

			var paths []string
			_, err := os.Stat(generateTestFilename("_ingress", test.desc))
			if err == nil {
				paths = append(paths, generateTestFilename("_ingress", test.desc))
			}
			_, err = os.Stat(generateTestFilename("_endpoint", test.desc))
			if err == nil {
				paths = append(paths, generateTestFilename("_endpoint", test.desc))
			}
			_, err = os.Stat(generateTestFilename("_service", test.desc))
			if err == nil {
				paths = append(paths, generateTestFilename("_service", test.desc))
			}
			_, err = os.Stat(generateTestFilename("_secret", test.desc))
			if err == nil {
				paths = append(paths, generateTestFilename("_secret", test.desc))
			}
			_, err = os.Stat(generateTestFilename("_ingressclass", test.desc))
			if err == nil {
				paths = append(paths, generateTestFilename("_ingressclass", test.desc))
			}

			serverVersion := test.serverVersion
			if serverVersion == "" {
				serverVersion = "v1.17"
			}

			clientMock := newClientMock(serverVersion, paths...)

<<<<<<< HEAD
			p := Provider{IngressClass: test.ingressClass, AllowEmptyServices: test.allowEmptyServices}
=======
			p := Provider{IngressClass: test.ingressClass}
			p.AllowExternalNameServices = test.allowExternalNameServices
>>>>>>> 7e0f0d9d
			conf := p.loadConfigurationFromIngresses(context.Background(), clientMock)

			assert.Equal(t, test.expected, conf)
		})
	}
}

func generateTestFilename(suffix, desc string) string {
	return "./fixtures/" + strings.ReplaceAll(desc, " ", "-") + suffix + ".yml"
}

func TestGetCertificates(t *testing.T) {
	testIngressWithoutHostname := buildIngress(
		iNamespace("testing"),
		iRules(
			iRule(iHost("ep1.example.com")),
			iRule(iHost("ep2.example.com")),
		),
		iTLSes(
			iTLS("test-secret"),
		),
	)

	testIngressWithoutSecret := buildIngress(
		iNamespace("testing"),
		iRules(
			iRule(iHost("ep1.example.com")),
		),
		iTLSes(
			iTLS("", "foo.com"),
		),
	)

	testCases := []struct {
		desc      string
		ingress   *networkingv1.Ingress
		client    Client
		result    map[string]*tls.CertAndStores
		errResult string
	}{
		{
			desc:    "api client returns error",
			ingress: testIngressWithoutHostname,
			client: clientMock{
				apiSecretError: errors.New("api secret error"),
			},
			errResult: "failed to fetch secret testing/test-secret: api secret error",
		},
		{
			desc:      "api client doesn't find secret",
			ingress:   testIngressWithoutHostname,
			client:    clientMock{},
			errResult: "secret testing/test-secret does not exist",
		},
		{
			desc:    "entry 'tls.crt' in secret missing",
			ingress: testIngressWithoutHostname,
			client: clientMock{
				secrets: []*corev1.Secret{
					{
						ObjectMeta: metav1.ObjectMeta{
							Name:      "test-secret",
							Namespace: "testing",
						},
						Data: map[string][]byte{
							"tls.key": []byte("tls-key"),
						},
					},
				},
			},
			errResult: "secret testing/test-secret is missing the following TLS data entries: tls.crt",
		},
		{
			desc:    "entry 'tls.key' in secret missing",
			ingress: testIngressWithoutHostname,
			client: clientMock{
				secrets: []*corev1.Secret{
					{
						ObjectMeta: metav1.ObjectMeta{
							Name:      "test-secret",
							Namespace: "testing",
						},
						Data: map[string][]byte{
							"tls.crt": []byte("tls-crt"),
						},
					},
				},
			},
			errResult: "secret testing/test-secret is missing the following TLS data entries: tls.key",
		},
		{
			desc:    "secret doesn't provide any of the required fields",
			ingress: testIngressWithoutHostname,
			client: clientMock{
				secrets: []*corev1.Secret{
					{
						ObjectMeta: metav1.ObjectMeta{
							Name:      "test-secret",
							Namespace: "testing",
						},
						Data: map[string][]byte{},
					},
				},
			},
			errResult: "secret testing/test-secret is missing the following TLS data entries: tls.crt, tls.key",
		},
		{
			desc: "add certificates to the configuration",
			ingress: buildIngress(
				iNamespace("testing"),
				iRules(
					iRule(iHost("ep1.example.com")),
					iRule(iHost("ep2.example.com")),
					iRule(iHost("ep3.example.com")),
				),
				iTLSes(
					iTLS("test-secret"),
					iTLS("test-secret2"),
				),
			),
			client: clientMock{
				secrets: []*corev1.Secret{
					{
						ObjectMeta: metav1.ObjectMeta{
							Name:      "test-secret2",
							Namespace: "testing",
						},
						Data: map[string][]byte{
							"tls.crt": []byte("tls-crt"),
							"tls.key": []byte("tls-key"),
						},
					},
					{
						ObjectMeta: metav1.ObjectMeta{
							Name:      "test-secret",
							Namespace: "testing",
						},
						Data: map[string][]byte{
							"tls.crt": []byte("tls-crt"),
							"tls.key": []byte("tls-key"),
						},
					},
				},
			},
			result: map[string]*tls.CertAndStores{
				"testing-test-secret": {
					Certificate: tls.Certificate{
						CertFile: tls.FileOrContent("tls-crt"),
						KeyFile:  tls.FileOrContent("tls-key"),
					},
				},
				"testing-test-secret2": {
					Certificate: tls.Certificate{
						CertFile: tls.FileOrContent("tls-crt"),
						KeyFile:  tls.FileOrContent("tls-key"),
					},
				},
			},
		},
		{
			desc:    "return nil when no secret is defined",
			ingress: testIngressWithoutSecret,
			client:  clientMock{},
			result:  map[string]*tls.CertAndStores{},
		},
	}

	for _, test := range testCases {
		test := test
		t.Run(test.desc, func(t *testing.T) {
			t.Parallel()

			tlsConfigs := map[string]*tls.CertAndStores{}
			err := getCertificates(context.Background(), test.ingress, test.client, tlsConfigs)

			if test.errResult != "" {
				assert.EqualError(t, err, test.errResult)
			} else {
				assert.NoError(t, err)
				assert.Equal(t, test.result, tlsConfigs)
			}
		})
	}
}<|MERGE_RESOLUTION|>--- conflicted
+++ resolved
@@ -1634,7 +1634,7 @@
 			}
 
 			clientMock := newClientMock(serverVersion, paths...)
-			p := Provider{IngressClass: test.ingressClass}
+			p := Provider{IngressClass: test.ingressClass, AllowEmptyServices: test.allowEmptyServices}
 			conf := p.loadConfigurationFromIngresses(context.Background(), clientMock)
 
 			assert.Equal(t, test.expected, conf)
@@ -1781,12 +1781,8 @@
 
 			clientMock := newClientMock(serverVersion, paths...)
 
-<<<<<<< HEAD
-			p := Provider{IngressClass: test.ingressClass, AllowEmptyServices: test.allowEmptyServices}
-=======
 			p := Provider{IngressClass: test.ingressClass}
 			p.AllowExternalNameServices = test.allowExternalNameServices
->>>>>>> 7e0f0d9d
 			conf := p.loadConfigurationFromIngresses(context.Background(), clientMock)
 
 			assert.Equal(t, test.expected, conf)
