package integration

import (
	"bytes"
	"context"
	"encoding/json"
	"net"
	"net/http"
	"os"
	"path/filepath"
	"strings"
	"testing"
	"time"

	"github.com/kvtools/redis"
	"github.com/kvtools/valkeyrie"
	"github.com/kvtools/valkeyrie/store"
	"github.com/pmezard/go-difflib/difflib"
<<<<<<< HEAD
	"github.com/traefik/traefik/v3/integration/try"
	"github.com/traefik/traefik/v3/pkg/api"
	checker "github.com/vdemeester/shakers"
=======
	"github.com/stretchr/testify/require"
	"github.com/stretchr/testify/suite"
	"github.com/traefik/traefik/v2/integration/try"
	"github.com/traefik/traefik/v2/pkg/api"
>>>>>>> e5224469
)

// Redis test suites.
type RedisSuite struct {
	BaseSuite
	kvClient       store.Store
	redisEndpoints []string
}

func TestRedisSuite(t *testing.T) {
	suite.Run(t, new(RedisSuite))
}

func (s *RedisSuite) SetupSuite() {
	s.BaseSuite.SetupSuite()

	s.createComposeProject("redis")
	s.composeUp()

	s.redisEndpoints = []string{}
	s.redisEndpoints = append(s.redisEndpoints, net.JoinHostPort(s.getComposeServiceIP("redis"), "6379"))

	kv, err := valkeyrie.NewStore(
		context.Background(),
		redis.StoreName,
		s.redisEndpoints,
		&redis.Config{},
	)
	require.NoError(s.T(), err, "Cannot create store redis")

<<<<<<< HEAD
		"traefik/http/services/srvcA/loadBalancer/servers/0/url": "http://10.0.1.2:8888",
		"traefik/http/services/srvcA/loadBalancer/servers/1/url": "http://10.0.1.2:8889",

		"traefik/http/services/srvcB/loadBalancer/servers/0/url": "http://10.0.1.3:8888",
		"traefik/http/services/srvcB/loadBalancer/servers/1/url": "http://10.0.1.3:8889",

		"traefik/http/services/mirror/mirroring/service":           "simplesvc",
		"traefik/http/services/mirror/mirroring/mirrors/0/name":    "srvcA",
		"traefik/http/services/mirror/mirroring/mirrors/0/percent": "42",
		"traefik/http/services/mirror/mirroring/mirrors/1/name":    "srvcB",
		"traefik/http/services/mirror/mirroring/mirrors/1/percent": "42",

		"traefik/http/services/Service03/weighted/services/0/name":   "srvcA",
		"traefik/http/services/Service03/weighted/services/0/weight": "42",
		"traefik/http/services/Service03/weighted/services/1/name":   "srvcB",
		"traefik/http/services/Service03/weighted/services/1/weight": "42",

		"traefik/http/middlewares/compressor/compress":            "true",
		"traefik/http/middlewares/striper/stripPrefix/prefixes/0": "foo",
		"traefik/http/middlewares/striper/stripPrefix/prefixes/1": "bar",
	}

	for k, v := range data {
		err := s.kvClient.Put(context.Background(), k, []byte(v), nil)
		c.Assert(err, checker.IsNil)
	}

	cmd, display := s.traefikCmd(withConfigFile(file))
	defer display(c)
	err := cmd.Start()
	c.Assert(err, checker.IsNil)
	defer s.killCmd(cmd)

	// wait for traefik
	err = try.GetRequest("http://127.0.0.1:8080/api/rawdata", 2*time.Second,
		try.BodyContains(`"striper@redis":`, `"compressor@redis":`, `"srvcA@redis":`, `"srvcB@redis":`),
	)
	c.Assert(err, checker.IsNil)

	resp, err := http.Get("http://127.0.0.1:8080/api/rawdata")
	c.Assert(err, checker.IsNil)

	var obtained api.RunTimeRepresentation
	err = json.NewDecoder(resp.Body).Decode(&obtained)
	c.Assert(err, checker.IsNil)
	got, err := json.MarshalIndent(obtained, "", "  ")
	c.Assert(err, checker.IsNil)

	expectedJSON := filepath.FromSlash("testdata/rawdata-redis.json")

	if *updateExpected {
		err = os.WriteFile(expectedJSON, got, 0o666)
		c.Assert(err, checker.IsNil)
	}

	expected, err := os.ReadFile(expectedJSON)
	c.Assert(err, checker.IsNil)

	if !bytes.Equal(expected, got) {
		diff := difflib.UnifiedDiff{
			FromFile: "Expected",
			A:        difflib.SplitLines(string(expected)),
			ToFile:   "Got",
			B:        difflib.SplitLines(string(got)),
			Context:  3,
		}

		text, err := difflib.GetUnifiedDiffString(diff)
		c.Assert(err, checker.IsNil)
		c.Error(text)
	}
}

func (s *RedisSuite) setupSentinelStore(c *check.C) {
	s.setupSentinelConfiguration(c, []string{"26379", "36379", "46379"})

	s.createComposeProject(c, "redis_sentinel")
	s.composeUp(c)

	s.redisEndpoints = []string{
		net.JoinHostPort(s.getComposeServiceIP(c, "sentinel1"), "26379"),
		net.JoinHostPort(s.getComposeServiceIP(c, "sentinel2"), "36379"),
		net.JoinHostPort(s.getComposeServiceIP(c, "sentinel3"), "46379"),
	}

	kv, err := valkeyrie.NewStore(
		context.Background(),
		redis.StoreName,
		s.redisEndpoints,
		&redis.Config{
			Sentinel: &redis.Sentinel{
				MasterName: "mymaster",
			},
		},
	)
	if err != nil {
		c.Fatal("Cannot create store redis sentinel")
	}
=======
>>>>>>> e5224469
	s.kvClient = kv

	// wait for redis
	err = try.Do(60*time.Second, try.KVExists(kv, "test"))
	require.NoError(s.T(), err)
}

func (s *RedisSuite) TearDownSuite() {
	s.BaseSuite.TearDownSuite()
}

func (s *RedisSuite) TestSimpleConfiguration() {
	file := s.adaptFile("fixtures/redis/simple.toml", struct{ RedisAddress string }{
		RedisAddress: strings.Join(s.redisEndpoints, ","),
	})

	data := map[string]string{
		"traefik/http/routers/Router0/entryPoints/0": "web",
		"traefik/http/routers/Router0/middlewares/0": "compressor",
		"traefik/http/routers/Router0/middlewares/1": "striper",
		"traefik/http/routers/Router0/service":       "simplesvc",
		"traefik/http/routers/Router0/rule":          "Host(`kv1.localhost`)",
		"traefik/http/routers/Router0/priority":      "42",
		"traefik/http/routers/Router0/tls":           "true",

		"traefik/http/routers/Router1/rule":                 "Host(`kv2.localhost`)",
		"traefik/http/routers/Router1/priority":             "42",
		"traefik/http/routers/Router1/tls/domains/0/main":   "aaa.localhost",
		"traefik/http/routers/Router1/tls/domains/0/sans/0": "aaa.aaa.localhost",
		"traefik/http/routers/Router1/tls/domains/0/sans/1": "bbb.aaa.localhost",
		"traefik/http/routers/Router1/tls/domains/1/main":   "bbb.localhost",
		"traefik/http/routers/Router1/tls/domains/1/sans/0": "aaa.bbb.localhost",
		"traefik/http/routers/Router1/tls/domains/1/sans/1": "bbb.bbb.localhost",
		"traefik/http/routers/Router1/entryPoints/0":        "web",
		"traefik/http/routers/Router1/service":              "simplesvc",

		"traefik/http/services/simplesvc/loadBalancer/servers/0/url": "http://10.0.1.1:8888",
		"traefik/http/services/simplesvc/loadBalancer/servers/1/url": "http://10.0.1.1:8889",

		"traefik/http/services/srvcA/loadBalancer/servers/0/url": "http://10.0.1.2:8888",
		"traefik/http/services/srvcA/loadBalancer/servers/1/url": "http://10.0.1.2:8889",

		"traefik/http/services/srvcB/loadBalancer/servers/0/url": "http://10.0.1.3:8888",
		"traefik/http/services/srvcB/loadBalancer/servers/1/url": "http://10.0.1.3:8889",

		"traefik/http/services/mirror/mirroring/service":           "simplesvc",
		"traefik/http/services/mirror/mirroring/mirrors/0/name":    "srvcA",
		"traefik/http/services/mirror/mirroring/mirrors/0/percent": "42",
		"traefik/http/services/mirror/mirroring/mirrors/1/name":    "srvcB",
		"traefik/http/services/mirror/mirroring/mirrors/1/percent": "42",

		"traefik/http/services/Service03/weighted/services/0/name":   "srvcA",
		"traefik/http/services/Service03/weighted/services/0/weight": "42",
		"traefik/http/services/Service03/weighted/services/1/name":   "srvcB",
		"traefik/http/services/Service03/weighted/services/1/weight": "42",

		"traefik/http/middlewares/compressor/compress":            "true",
		"traefik/http/middlewares/striper/stripPrefix/prefixes/0": "foo",
		"traefik/http/middlewares/striper/stripPrefix/prefixes/1": "bar",
	}

	for k, v := range data {
		err := s.kvClient.Put(context.Background(), k, []byte(v), nil)
		require.NoError(s.T(), err)
	}

	s.traefikCmd(withConfigFile(file))

	// wait for traefik
	err := try.GetRequest("http://127.0.0.1:8080/api/rawdata", 2*time.Second,
		try.BodyContains(`"striper@redis":`, `"compressor@redis":`, `"srvcA@redis":`, `"srvcB@redis":`),
	)
	require.NoError(s.T(), err)

	resp, err := http.Get("http://127.0.0.1:8080/api/rawdata")
	require.NoError(s.T(), err)

	var obtained api.RunTimeRepresentation
	err = json.NewDecoder(resp.Body).Decode(&obtained)
	require.NoError(s.T(), err)
	got, err := json.MarshalIndent(obtained, "", "  ")
	require.NoError(s.T(), err)

	expectedJSON := filepath.FromSlash("testdata/rawdata-redis.json")

	if *updateExpected {
		err = os.WriteFile(expectedJSON, got, 0o666)
		require.NoError(s.T(), err)
	}

	expected, err := os.ReadFile(expectedJSON)
	require.NoError(s.T(), err)

	if !bytes.Equal(expected, got) {
		diff := difflib.UnifiedDiff{
			FromFile: "Expected",
			A:        difflib.SplitLines(string(expected)),
			ToFile:   "Got",
			B:        difflib.SplitLines(string(got)),
			Context:  3,
		}

		text, err := difflib.GetUnifiedDiffString(diff)
		require.NoError(s.T(), err, text)
	}
}<|MERGE_RESOLUTION|>--- conflicted
+++ resolved
@@ -16,16 +16,10 @@
 	"github.com/kvtools/valkeyrie"
 	"github.com/kvtools/valkeyrie/store"
 	"github.com/pmezard/go-difflib/difflib"
-<<<<<<< HEAD
+	"github.com/stretchr/testify/require"
+	"github.com/stretchr/testify/suite"
 	"github.com/traefik/traefik/v3/integration/try"
 	"github.com/traefik/traefik/v3/pkg/api"
-	checker "github.com/vdemeester/shakers"
-=======
-	"github.com/stretchr/testify/require"
-	"github.com/stretchr/testify/suite"
-	"github.com/traefik/traefik/v2/integration/try"
-	"github.com/traefik/traefik/v2/pkg/api"
->>>>>>> e5224469
 )
 
 // Redis test suites.
@@ -56,107 +50,6 @@
 	)
 	require.NoError(s.T(), err, "Cannot create store redis")
 
-<<<<<<< HEAD
-		"traefik/http/services/srvcA/loadBalancer/servers/0/url": "http://10.0.1.2:8888",
-		"traefik/http/services/srvcA/loadBalancer/servers/1/url": "http://10.0.1.2:8889",
-
-		"traefik/http/services/srvcB/loadBalancer/servers/0/url": "http://10.0.1.3:8888",
-		"traefik/http/services/srvcB/loadBalancer/servers/1/url": "http://10.0.1.3:8889",
-
-		"traefik/http/services/mirror/mirroring/service":           "simplesvc",
-		"traefik/http/services/mirror/mirroring/mirrors/0/name":    "srvcA",
-		"traefik/http/services/mirror/mirroring/mirrors/0/percent": "42",
-		"traefik/http/services/mirror/mirroring/mirrors/1/name":    "srvcB",
-		"traefik/http/services/mirror/mirroring/mirrors/1/percent": "42",
-
-		"traefik/http/services/Service03/weighted/services/0/name":   "srvcA",
-		"traefik/http/services/Service03/weighted/services/0/weight": "42",
-		"traefik/http/services/Service03/weighted/services/1/name":   "srvcB",
-		"traefik/http/services/Service03/weighted/services/1/weight": "42",
-
-		"traefik/http/middlewares/compressor/compress":            "true",
-		"traefik/http/middlewares/striper/stripPrefix/prefixes/0": "foo",
-		"traefik/http/middlewares/striper/stripPrefix/prefixes/1": "bar",
-	}
-
-	for k, v := range data {
-		err := s.kvClient.Put(context.Background(), k, []byte(v), nil)
-		c.Assert(err, checker.IsNil)
-	}
-
-	cmd, display := s.traefikCmd(withConfigFile(file))
-	defer display(c)
-	err := cmd.Start()
-	c.Assert(err, checker.IsNil)
-	defer s.killCmd(cmd)
-
-	// wait for traefik
-	err = try.GetRequest("http://127.0.0.1:8080/api/rawdata", 2*time.Second,
-		try.BodyContains(`"striper@redis":`, `"compressor@redis":`, `"srvcA@redis":`, `"srvcB@redis":`),
-	)
-	c.Assert(err, checker.IsNil)
-
-	resp, err := http.Get("http://127.0.0.1:8080/api/rawdata")
-	c.Assert(err, checker.IsNil)
-
-	var obtained api.RunTimeRepresentation
-	err = json.NewDecoder(resp.Body).Decode(&obtained)
-	c.Assert(err, checker.IsNil)
-	got, err := json.MarshalIndent(obtained, "", "  ")
-	c.Assert(err, checker.IsNil)
-
-	expectedJSON := filepath.FromSlash("testdata/rawdata-redis.json")
-
-	if *updateExpected {
-		err = os.WriteFile(expectedJSON, got, 0o666)
-		c.Assert(err, checker.IsNil)
-	}
-
-	expected, err := os.ReadFile(expectedJSON)
-	c.Assert(err, checker.IsNil)
-
-	if !bytes.Equal(expected, got) {
-		diff := difflib.UnifiedDiff{
-			FromFile: "Expected",
-			A:        difflib.SplitLines(string(expected)),
-			ToFile:   "Got",
-			B:        difflib.SplitLines(string(got)),
-			Context:  3,
-		}
-
-		text, err := difflib.GetUnifiedDiffString(diff)
-		c.Assert(err, checker.IsNil)
-		c.Error(text)
-	}
-}
-
-func (s *RedisSuite) setupSentinelStore(c *check.C) {
-	s.setupSentinelConfiguration(c, []string{"26379", "36379", "46379"})
-
-	s.createComposeProject(c, "redis_sentinel")
-	s.composeUp(c)
-
-	s.redisEndpoints = []string{
-		net.JoinHostPort(s.getComposeServiceIP(c, "sentinel1"), "26379"),
-		net.JoinHostPort(s.getComposeServiceIP(c, "sentinel2"), "36379"),
-		net.JoinHostPort(s.getComposeServiceIP(c, "sentinel3"), "46379"),
-	}
-
-	kv, err := valkeyrie.NewStore(
-		context.Background(),
-		redis.StoreName,
-		s.redisEndpoints,
-		&redis.Config{
-			Sentinel: &redis.Sentinel{
-				MasterName: "mymaster",
-			},
-		},
-	)
-	if err != nil {
-		c.Fatal("Cannot create store redis sentinel")
-	}
-=======
->>>>>>> e5224469
 	s.kvClient = kv
 
 	// wait for redis
